<<<<<<< HEAD
3.1
Merged from 3.0:
=======
3.0.1
 * Wait for migration responses to complete before bootstrapping (CASSANDRA-10731)
>>>>>>> ae315b5e
 * Unable to create a function with argument of type Inet (CASSANDRA-10741)
 * Fix backward incompatibiliy in CqlInputFormat (CASSANDRA-10717)
 * Correctly preserve deletion info on updated rows when notifying indexers
   of single-row deletions (CASSANDRA-10694)
 * Notify indexers of partition delete during cleanup (CASSANDRA-10685)
 * Keep the file open in trySkipCache (CASSANDRA-10669)
 * Updated trigger example (CASSANDRA-10257)
Merged from 2.2:
 * Don't do anticompaction after subrange repair (CASSANDRA-10422)
 * Fix SimpleDateType type compatibility (CASSANDRA-10027)
 * (Hadoop) fix splits calculation (CASSANDRA-10640)
 * (Hadoop) ensure that Cluster instances are always closed (CASSANDRA-10058)
Merged from 2.1:
 * Fix CompressedInputStream for proper cleanup (CASSANDRA-10012)
 * (cqlsh) Support counters in COPY commands (CASSANDRA-9043)
 * Try next replica if not possible to connect to primary replica on
   ColumnFamilyRecordReader (CASSANDRA-2388)
 * Limit window size in DTCS (CASSANDRA-10280)
 * sstableloader does not use MAX_HEAP_SIZE env parameter (CASSANDRA-10188)
 * (cqlsh) Improve COPY TO performance and error handling (CASSANDRA-9304)
 * Create compression chunk for sending file only (CASSANDRA-10680)
 * Forbid compact clustering column type changes in ALTER TABLE (CASSANDRA-8879)
 * Reject incremental repair with subrange repair (CASSANDRA-10422)
 * Add a nodetool command to refresh size_estimates (CASSANDRA-9579)
 * Invalidate cache after stream receive task is completed (CASSANDRA-10341)
 * Reject counter writes in CQLSSTableWriter (CASSANDRA-10258)
 * Remove superfluous COUNTER_MUTATION stage mapping (CASSANDRA-10605)


3.0
 * Fix AssertionError while flushing memtable due to materialized views
   incorrectly inserting empty rows (CASSANDRA-10614)
 * Store UDA initcond as CQL literal in the schema table, instead of a blob (CASSANDRA-10650)
 * Don't use -1 for the position of partition key in schema (CASSANDRA-10491)
 * Fix distinct queries in mixed version cluster (CASSANDRA-10573)
 * Skip sstable on clustering in names query (CASSANDRA-10571)
 * Remove value skipping as it breaks read-repair (CASSANDRA-10655)
 * Fix bootstrapping with MVs (CASSANDRA-10621)
 * Make sure EACH_QUORUM reads are using NTS (CASSANDRA-10584)
 * Fix MV replica filtering for non-NetworkTopologyStrategy (CASSANDRA-10634)
 * (Hadoop) fix CIF describeSplits() not handling 0 size estimates (CASSANDRA-10600)
 * Fix reading of legacy sstables (CASSANDRA-10590)
 * Use CQL type names in schema metadata tables (CASSANDRA-10365)
 * Guard batchlog replay against integer division by zero (CASSANDRA-9223)
 * Fix bug when adding a column to thrift with the same name than a primary key (CASSANDRA-10608)
 * Add client address argument to IAuthenticator::newSaslNegotiator (CASSANDRA-8068)
 * Fix implementation of LegacyLayout.LegacyBoundComparator (CASSANDRA-10602)
 * Don't use 'names query' read path for counters (CASSANDRA-10572)
 * Fix backward compatibility for counters (CASSANDRA-10470)
 * Remove memory_allocator paramter from cassandra.yaml (CASSANDRA-10581,10628)
 * Execute the metadata reload task of all registered indexes on CFS::reload (CASSANDRA-10604)
 * Fix thrift cas operations with defined columns (CASSANDRA-10576)
 * Fix PartitionUpdate.operationCount()for updates with static column operations (CASSANDRA-10606)
 * Fix thrift get() queries with defined columns (CASSANDRA-10586)
 * Fix marking of indexes as built and removed (CASSANDRA-10601)
 * Skip initialization of non-registered 2i instances, remove Index::getIndexName (CASSANDRA-10595)
 * Fix batches on multiple tables (CASSANDRA-10554)
 * Ensure compaction options are validated when updating KeyspaceMetadata (CASSANDRA-10569)
 * Flatten Iterator Transformation Hierarchy (CASSANDRA-9975)
 * Remove token generator (CASSANDRA-5261)
 * RolesCache should not be created for any authenticator that does not requireAuthentication (CASSANDRA-10562)
 * Fix LogTransaction checking only a single directory for files (CASSANDRA-10421)
 * Fix handling of range tombstones when reading old format sstables (CASSANDRA-10360)
 * Aggregate with Initial Condition fails with C* 3.0 (CASSANDRA-10367)
Merged from 2.2:
 * (cqlsh) show partial trace if incomplete after max_trace_wait (CASSANDRA-7645)
 * Use most up-to-date version of schema for system tables (CASSANDRA-10652)
 * Deprecate memory_allocator in cassandra.yaml (CASSANDRA-10581,10628)
 * Expose phi values from failure detector via JMX and tweak debug
   and trace logging (CASSANDRA-9526)
Merged from 2.1:
 * Shutdown compaction in drain to prevent leak (CASSANDRA-10079)
 * (cqlsh) fix COPY using wrong variable name for time_format (CASSANDRA-10633)
 * Do not run SizeEstimatesRecorder if a node is not a member of the ring (CASSANDRA-9912)
 * Improve handling of dead nodes in gossip (CASSANDRA-10298)
 * Fix logback-tools.xml incorrectly configured for outputing to System.err
   (CASSANDRA-9937)
 * Fix streaming to catch exception so retry not fail (CASSANDRA-10557)
 * Add validation method to PerRowSecondaryIndex (CASSANDRA-10092)
 * Support encrypted and plain traffic on the same port (CASSANDRA-10559)
 * Do STCS in DTCS windows (CASSANDRA-10276)
 * Avoid repetition of JVM_OPTS in debian package (CASSANDRA-10251)
 * Fix potential NPE from handling result of SIM.highestSelectivityIndex (CASSANDRA-10550)
 * Fix paging issues with partitions containing only static columns data (CASSANDRA-10381)
 * Fix conditions on static columns (CASSANDRA-10264)
 * AssertionError: attempted to delete non-existing file CommitLog (CASSANDRA-10377)
 * Fix sorting for queries with an IN condition on partition key columns (CASSANDRA-10363)


3.0-rc2
 * Fix SELECT DISTINCT queries between 2.2.2 nodes and 3.0 nodes (CASSANDRA-10473)
 * Remove circular references in SegmentedFile (CASSANDRA-10543)
 * Ensure validation of indexed values only occurs once per-partition (CASSANDRA-10536)
 * Fix handling of static columns for range tombstones in thrift (CASSANDRA-10174)
 * Support empty ColumnFilter for backward compatility on empty IN (CASSANDRA-10471)
 * Remove Pig support (CASSANDRA-10542)
 * Fix LogFile throws Exception when assertion is disabled (CASSANDRA-10522)
 * Revert CASSANDRA-7486, make CMS default GC, move GC config to
   conf/jvm.options (CASSANDRA-10403)
 * Fix TeeingAppender causing some logs to be truncated/empty (CASSANDRA-10447)
 * Allow EACH_QUORUM for reads (CASSANDRA-9602)
 * Fix potential ClassCastException while upgrading (CASSANDRA-10468)
 * Fix NPE in MVs on update (CASSANDRA-10503)
 * Only include modified cell data in indexing deltas (CASSANDRA-10438)
 * Do not load keyspace when creating sstable writer (CASSANDRA-10443)
 * If node is not yet gossiping write all MV updates to batchlog only (CASSANDRA-10413)
 * Re-populate token metadata after commit log recovery (CASSANDRA-10293)
 * Provide additional metrics for materialized views (CASSANDRA-10323)
 * Flush system schema tables after local schema changes (CASSANDRA-10429)
Merged from 2.2:
 * Reduce contention getting instances of CompositeType (CASSANDRA-10433)
 * Fix the regression when using LIMIT with aggregates (CASSANDRA-10487)
 * Avoid NoClassDefFoundError during DataDescriptor initialization on windows (CASSANDRA-10412)
 * Preserve case of quoted Role & User names (CASSANDRA-10394)
 * cqlsh pg-style-strings broken (CASSANDRA-10484)
 * cqlsh prompt includes name of keyspace after failed `use` statement (CASSANDRA-10369)
Merged from 2.1:
 * (cqlsh) Distinguish negative and positive infinity in output (CASSANDRA-10523)
 * (cqlsh) allow custom time_format for COPY TO (CASSANDRA-8970)
 * Don't allow startup if the node's rack has changed (CASSANDRA-10242)
 * (cqlsh) show partial trace if incomplete after max_trace_wait (CASSANDRA-7645)
 * Allow LOCAL_JMX to be easily overridden (CASSANDRA-10275)
 * Mark nodes as dead even if they've already left (CASSANDRA-10205)


3.0.0-rc1
 * Fix mixed version read request compatibility for compact static tables
   (CASSANDRA-10373)
 * Fix paging of DISTINCT with static and IN (CASSANDRA-10354)
 * Allow MATERIALIZED VIEW's SELECT statement to restrict primary key
   columns (CASSANDRA-9664)
 * Move crc_check_chance out of compression options (CASSANDRA-9839)
 * Fix descending iteration past end of BTreeSearchIterator (CASSANDRA-10301)
 * Transfer hints to a different node on decommission (CASSANDRA-10198)
 * Check partition keys for CAS operations during stmt validation (CASSANDRA-10338)
 * Add custom query expressions to SELECT (CASSANDRA-10217)
 * Fix minor bugs in MV handling (CASSANDRA-10362)
 * Allow custom indexes with 0,1 or multiple target columns (CASSANDRA-10124)
 * Improve MV schema representation (CASSANDRA-9921)
 * Add flag to enable/disable coordinator batchlog for MV writes (CASSANDRA-10230)
 * Update cqlsh COPY for new internal driver serialization interface (CASSANDRA-10318)
 * Give index implementations more control over rebuild operations (CASSANDRA-10312)
 * Update index file format (CASSANDRA-10314)
 * Add "shadowable" row tombstones to deal with mv timestamp issues (CASSANDRA-10261)
 * CFS.loadNewSSTables() broken for pre-3.0 sstables
 * Cache selected index in read command to reduce lookups (CASSANDRA-10215)
 * Small optimizations of sstable index serialization (CASSANDRA-10232)
 * Support for both encrypted and unencrypted native transport connections (CASSANDRA-9590)
Merged from 2.2:
 * Configurable page size in cqlsh (CASSANDRA-9855)
 * Defer default role manager setup until all nodes are on 2.2+ (CASSANDRA-9761)
 * Handle missing RoleManager in config after upgrade to 2.2 (CASSANDRA-10209)
Merged from 2.1:
 * Bulk Loader API could not tolerate even node failure (CASSANDRA-10347)
 * Avoid misleading pushed notifications when multiple nodes
   share an rpc_address (CASSANDRA-10052)
 * Fix dropping undroppable when message queue is full (CASSANDRA-10113)
 * Fix potential ClassCastException during paging (CASSANDRA-10352)
 * Prevent ALTER TYPE from creating circular references (CASSANDRA-10339)
 * Fix cache handling of 2i and base tables (CASSANDRA-10155, 10359)
 * Fix NPE in nodetool compactionhistory (CASSANDRA-9758)
 * (Pig) support BulkOutputFormat as a URL parameter (CASSANDRA-7410)
 * BATCH statement is broken in cqlsh (CASSANDRA-10272)
 * (cqlsh) Make cqlsh PEP8 Compliant (CASSANDRA-10066)
 * (cqlsh) Fix error when starting cqlsh with --debug (CASSANDRA-10282)
 * Scrub, Cleanup and Upgrade do not unmark compacting until all operations
   have completed, regardless of the occurence of exceptions (CASSANDRA-10274)


3.0.0-beta2
 * Fix columns returned by AbstractBtreePartitions (CASSANDRA-10220)
 * Fix backward compatibility issue due to AbstractBounds serialization bug (CASSANDRA-9857)
 * Fix startup error when upgrading nodes (CASSANDRA-10136)
 * Base table PRIMARY KEY can be assumed to be NOT NULL in MV creation (CASSANDRA-10147)
 * Improve batchlog write patch (CASSANDRA-9673)
 * Re-apply MaterializedView updates on commitlog replay (CASSANDRA-10164)
 * Require AbstractType.isByteOrderComparable declaration in constructor (CASSANDRA-9901)
 * Avoid digest mismatch on upgrade to 3.0 (CASSANDRA-9554)
 * Fix Materialized View builder when adding multiple MVs (CASSANDRA-10156)
 * Choose better poolingOptions for protocol v4 in cassandra-stress (CASSANDRA-10182)
 * Fix LWW bug affecting Materialized Views (CASSANDRA-10197)
 * Ensures frozen sets and maps are always sorted (CASSANDRA-10162)
 * Don't deadlock when flushing CFS backed custom indexes (CASSANDRA-10181)
 * Fix double flushing of secondary index tables (CASSANDRA-10180)
 * Fix incorrect handling of range tombstones in thrift (CASSANDRA-10046)
 * Only use batchlog when paired materialized view replica is remote (CASSANDRA-10061)
 * Reuse TemporalRow when updating multiple MaterializedViews (CASSANDRA-10060)
 * Validate gc_grace_seconds for batchlog writes and MVs (CASSANDRA-9917)
 * Fix sstablerepairedset (CASSANDRA-10132)
Merged from 2.2:
 * Cancel transaction for sstables we wont redistribute index summary
   for (CASSANDRA-10270)
 * Retry snapshot deletion after compaction and gc on Windows (CASSANDRA-10222)
 * Fix failure to start with space in directory path on Windows (CASSANDRA-10239)
 * Fix repair hang when snapshot failed (CASSANDRA-10057)
 * Fall back to 1/4 commitlog volume for commitlog_total_space on small disks
   (CASSANDRA-10199)
Merged from 2.1:
 * Added configurable warning threshold for GC duration (CASSANDRA-8907)
 * Fix handling of streaming EOF (CASSANDRA-10206)
 * Only check KeyCache when it is enabled
 * Change streaming_socket_timeout_in_ms default to 1 hour (CASSANDRA-8611)
 * (cqlsh) update list of CQL keywords (CASSANDRA-9232)
 * Add nodetool gettraceprobability command (CASSANDRA-10234)
Merged from 2.0:
 * Fix rare race where older gossip states can be shadowed (CASSANDRA-10366)
 * Fix consolidating racks violating the RF contract (CASSANDRA-10238)
 * Disallow decommission when node is in drained state (CASSANDRA-8741)


2.2.1
 * Fix race during construction of commit log (CASSANDRA-10049)
 * Fix LeveledCompactionStrategyTest (CASSANDRA-9757)
 * Fix broken UnbufferedDataOutputStreamPlus.writeUTF (CASSANDRA-10203)
 * (cqlsh) default load-from-file encoding to utf-8 (CASSANDRA-9898)
 * Avoid returning Permission.NONE when failing to query users table (CASSANDRA-10168)
 * (cqlsh) add CLEAR command (CASSANDRA-10086)
 * Support string literals as Role names for compatibility (CASSANDRA-10135)
Merged from 2.1:
 * Only check KeyCache when it is enabled
 * Change streaming_socket_timeout_in_ms default to 1 hour (CASSANDRA-8611)
 * (cqlsh) update list of CQL keywords (CASSANDRA-9232)


3.0.0-beta1
 * Redesign secondary index API (CASSANDRA-9459, 7771, 9041)
 * Fix throwing ReadFailure instead of ReadTimeout on range queries (CASSANDRA-10125)
 * Rewrite hinted handoff (CASSANDRA-6230)
 * Fix query on static compact tables (CASSANDRA-10093)
 * Fix race during construction of commit log (CASSANDRA-10049)
 * Add option to only purge repaired tombstones (CASSANDRA-6434)
 * Change authorization handling for MVs (CASSANDRA-9927)
 * Add custom JMX enabled executor for UDF sandbox (CASSANDRA-10026)
 * Fix row deletion bug for Materialized Views (CASSANDRA-10014)
 * Support mixed-version clusters with Cassandra 2.1 and 2.2 (CASSANDRA-9704)
 * Fix multiple slices on RowSearchers (CASSANDRA-10002)
 * Fix bug in merging of collections (CASSANDRA-10001)
 * Optimize batchlog replay to avoid full scans (CASSANDRA-7237)
 * Repair improvements when using vnodes (CASSANDRA-5220)
 * Disable scripted UDFs by default (CASSANDRA-9889)
 * Bytecode inspection for Java-UDFs (CASSANDRA-9890)
 * Use byte to serialize MT hash length (CASSANDRA-9792)
 * Replace usage of Adler32 with CRC32 (CASSANDRA-8684)
 * Fix migration to new format from 2.1 SSTable (CASSANDRA-10006)
 * SequentialWriter should extend BufferedDataOutputStreamPlus (CASSANDRA-9500)
 * Use the same repairedAt timestamp within incremental repair session (CASSANDRA-9111)
Merged from 2.2:
 * Allow count(*) and count(1) to be use as normal aggregation (CASSANDRA-10114)
 * An NPE is thrown if the column name is unknown for an IN relation (CASSANDRA-10043)
 * Apply commit_failure_policy to more errors on startup (CASSANDRA-9749)
 * Fix histogram overflow exception (CASSANDRA-9973)
 * Route gossip messages over dedicated socket (CASSANDRA-9237)
 * Add checksum to saved cache files (CASSANDRA-9265)
 * Log warning when using an aggregate without partition key (CASSANDRA-9737)
Merged from 2.1:
 * (cqlsh) Allow encoding to be set through command line (CASSANDRA-10004)
 * Add new JMX methods to change local compaction strategy (CASSANDRA-9965)
 * Write hints for paxos commits (CASSANDRA-7342)
 * (cqlsh) Fix timestamps before 1970 on Windows, always
   use UTC for timestamp display (CASSANDRA-10000)
 * (cqlsh) Avoid overwriting new config file with old config
   when both exist (CASSANDRA-9777)
 * Release snapshot selfRef when doing snapshot repair (CASSANDRA-9998)
 * Cannot replace token does not exist - DN node removed as Fat Client (CASSANDRA-9871)
Merged from 2.0:
 * Don't cast expected bf size to an int (CASSANDRA-9959)
 * Make getFullyExpiredSSTables less expensive (CASSANDRA-9882)


3.0.0-alpha1
 * Implement proper sandboxing for UDFs (CASSANDRA-9402)
 * Simplify (and unify) cleanup of compaction leftovers (CASSANDRA-7066)
 * Allow extra schema definitions in cassandra-stress yaml (CASSANDRA-9850)
 * Metrics should use up to date nomenclature (CASSANDRA-9448)
 * Change CREATE/ALTER TABLE syntax for compression (CASSANDRA-8384)
 * Cleanup crc and adler code for java 8 (CASSANDRA-9650)
 * Storage engine refactor (CASSANDRA-8099, 9743, 9746, 9759, 9781, 9808, 9825,
   9848, 9705, 9859, 9867, 9874, 9828, 9801)
 * Update Guava to 18.0 (CASSANDRA-9653)
 * Bloom filter false positive ratio is not honoured (CASSANDRA-8413)
 * New option for cassandra-stress to leave a ratio of columns null (CASSANDRA-9522)
 * Change hinted_handoff_enabled yaml setting, JMX (CASSANDRA-9035)
 * Add algorithmic token allocation (CASSANDRA-7032)
 * Add nodetool command to replay batchlog (CASSANDRA-9547)
 * Make file buffer cache independent of paths being read (CASSANDRA-8897)
 * Remove deprecated legacy Hadoop code (CASSANDRA-9353)
 * Decommissioned nodes will not rejoin the cluster (CASSANDRA-8801)
 * Change gossip stabilization to use endpoit size (CASSANDRA-9401)
 * Change default garbage collector to G1 (CASSANDRA-7486)
 * Populate TokenMetadata early during startup (CASSANDRA-9317)
 * Undeprecate cache recentHitRate (CASSANDRA-6591)
 * Add support for selectively varint encoding fields (CASSANDRA-9499, 9865)
 * Materialized Views (CASSANDRA-6477)
Merged from 2.2:
 * Avoid grouping sstables for anticompaction with DTCS (CASSANDRA-9900)
 * UDF / UDA execution time in trace (CASSANDRA-9723)
 * Fix broken internode SSL (CASSANDRA-9884)
Merged from 2.1:
 * Add new JMX methods to change local compaction strategy (CASSANDRA-9965)
 * Fix handling of enable/disable autocompaction (CASSANDRA-9899)
 * Add consistency level to tracing ouput (CASSANDRA-9827)
 * Remove repair snapshot leftover on startup (CASSANDRA-7357)
 * Use random nodes for batch log when only 2 racks (CASSANDRA-8735)
 * Ensure atomicity inside thrift and stream session (CASSANDRA-7757)
 * Fix nodetool info error when the node is not joined (CASSANDRA-9031)
Merged from 2.0:
 * Log when messages are dropped due to cross_node_timeout (CASSANDRA-9793)
 * Don't track hotness when opening from snapshot for validation (CASSANDRA-9382)


2.2.0
 * Allow the selection of columns together with aggregates (CASSANDRA-9767)
 * Fix cqlsh copy methods and other windows specific issues (CASSANDRA-9795)
 * Don't wrap byte arrays in SequentialWriter (CASSANDRA-9797)
 * sum() and avg() functions missing for smallint and tinyint types (CASSANDRA-9671)
 * Revert CASSANDRA-9542 (allow native functions in UDA) (CASSANDRA-9771)
Merged from 2.1:
 * Fix MarshalException when upgrading superColumn family (CASSANDRA-9582)
 * Fix broken logging for "empty" flushes in Memtable (CASSANDRA-9837)
 * Handle corrupt files on startup (CASSANDRA-9686)
 * Fix clientutil jar and tests (CASSANDRA-9760)
 * (cqlsh) Allow the SSL protocol version to be specified through the
    config file or environment variables (CASSANDRA-9544)
Merged from 2.0:
 * Add tool to find why expired sstables are not getting dropped (CASSANDRA-10015)
 * Remove erroneous pending HH tasks from tpstats/jmx (CASSANDRA-9129)
 * Don't cast expected bf size to an int (CASSANDRA-9959)
 * checkForEndpointCollision fails for legitimate collisions (CASSANDRA-9765)
 * Complete CASSANDRA-8448 fix (CASSANDRA-9519)
 * Don't include auth credentials in debug log (CASSANDRA-9682)
 * Can't transition from write survey to normal mode (CASSANDRA-9740)
 * Scrub (recover) sstables even when -Index.db is missing (CASSANDRA-9591)
 * Fix growing pending background compaction (CASSANDRA-9662)


2.2.0-rc2
 * Re-enable memory-mapped I/O on Windows (CASSANDRA-9658)
 * Warn when an extra-large partition is compacted (CASSANDRA-9643)
 * (cqlsh) Allow setting the initial connection timeout (CASSANDRA-9601)
 * BulkLoader has --transport-factory option but does not use it (CASSANDRA-9675)
 * Allow JMX over SSL directly from nodetool (CASSANDRA-9090)
 * Update cqlsh for UDFs (CASSANDRA-7556)
 * Change Windows kernel default timer resolution (CASSANDRA-9634)
 * Deprected sstable2json and json2sstable (CASSANDRA-9618)
 * Allow native functions in user-defined aggregates (CASSANDRA-9542)
 * Don't repair system_distributed by default (CASSANDRA-9621)
 * Fix mixing min, max, and count aggregates for blob type (CASSANRA-9622)
 * Rename class for DATE type in Java driver (CASSANDRA-9563)
 * Duplicate compilation of UDFs on coordinator (CASSANDRA-9475)
 * Fix connection leak in CqlRecordWriter (CASSANDRA-9576)
 * Mlockall before opening system sstables & remove boot_without_jna option (CASSANDRA-9573)
 * Add functions to convert timeuuid to date or time, deprecate dateOf and unixTimestampOf (CASSANDRA-9229)
 * Make sure we cancel non-compacting sstables from LifecycleTransaction (CASSANDRA-9566)
 * Fix deprecated repair JMX API (CASSANDRA-9570)
 * Add logback metrics (CASSANDRA-9378)
 * Update and refactor ant test/test-compression to run the tests in parallel (CASSANDRA-9583)
 * Fix upgrading to new directory for secondary index (CASSANDRA-9687)
Merged from 2.1:
 * (cqlsh) Fix bad check for CQL compatibility when DESCRIBE'ing
   COMPACT STORAGE tables with no clustering columns
 * Eliminate strong self-reference chains in sstable ref tidiers (CASSANDRA-9656)
 * Ensure StreamSession uses canonical sstable reader instances (CASSANDRA-9700) 
 * Ensure memtable book keeping is not corrupted in the event we shrink usage (CASSANDRA-9681)
 * Update internal python driver for cqlsh (CASSANDRA-9064)
 * Fix IndexOutOfBoundsException when inserting tuple with too many
   elements using the string literal notation (CASSANDRA-9559)
 * Enable describe on indices (CASSANDRA-7814)
 * Fix incorrect result for IN queries where column not found (CASSANDRA-9540)
 * ColumnFamilyStore.selectAndReference may block during compaction (CASSANDRA-9637)
 * Fix bug in cardinality check when compacting (CASSANDRA-9580)
 * Fix memory leak in Ref due to ConcurrentLinkedQueue.remove() behaviour (CASSANDRA-9549)
 * Make rebuild only run one at a time (CASSANDRA-9119)
Merged from 2.0:
 * Avoid NPE in AuthSuccess#decode (CASSANDRA-9727)
 * Add listen_address to system.local (CASSANDRA-9603)
 * Bug fixes to resultset metadata construction (CASSANDRA-9636)
 * Fix setting 'durable_writes' in ALTER KEYSPACE (CASSANDRA-9560)
 * Avoids ballot clash in Paxos (CASSANDRA-9649)
 * Improve trace messages for RR (CASSANDRA-9479)
 * Fix suboptimal secondary index selection when restricted
   clustering column is also indexed (CASSANDRA-9631)
 * (cqlsh) Add min_threshold to DTCS option autocomplete (CASSANDRA-9385)
 * Fix error message when attempting to create an index on a column
   in a COMPACT STORAGE table with clustering columns (CASSANDRA-9527)
 * 'WITH WITH' in alter keyspace statements causes NPE (CASSANDRA-9565)
 * Expose some internals of SelectStatement for inspection (CASSANDRA-9532)
 * ArrivalWindow should use primitives (CASSANDRA-9496)
 * Periodically submit background compaction tasks (CASSANDRA-9592)
 * Set HAS_MORE_PAGES flag to false when PagingState is null (CASSANDRA-9571)


2.2.0-rc1
 * Compressed commit log should measure compressed space used (CASSANDRA-9095)
 * Fix comparison bug in CassandraRoleManager#collectRoles (CASSANDRA-9551)
 * Add tinyint,smallint,time,date support for UDFs (CASSANDRA-9400)
 * Deprecates SSTableSimpleWriter and SSTableSimpleUnsortedWriter (CASSANDRA-9546)
 * Empty INITCOND treated as null in aggregate (CASSANDRA-9457)
 * Remove use of Cell in Thrift MapReduce classes (CASSANDRA-8609)
 * Integrate pre-release Java Driver 2.2-rc1, custom build (CASSANDRA-9493)
 * Clean up gossiper logic for old versions (CASSANDRA-9370)
 * Fix custom payload coding/decoding to match the spec (CASSANDRA-9515)
 * ant test-all results incomplete when parsed (CASSANDRA-9463)
 * Disallow frozen<> types in function arguments and return types for
   clarity (CASSANDRA-9411)
 * Static Analysis to warn on unsafe use of Autocloseable instances (CASSANDRA-9431)
 * Update commitlog archiving examples now that commitlog segments are
   not recycled (CASSANDRA-9350)
 * Extend Transactional API to sstable lifecycle management (CASSANDRA-8568)
 * (cqlsh) Add support for native protocol 4 (CASSANDRA-9399)
 * Ensure that UDF and UDAs are keyspace-isolated (CASSANDRA-9409)
 * Revert CASSANDRA-7807 (tracing completion client notifications) (CASSANDRA-9429)
 * Add ability to stop compaction by ID (CASSANDRA-7207)
 * Let CassandraVersion handle SNAPSHOT version (CASSANDRA-9438)
Merged from 2.1:
 * (cqlsh) Fix using COPY through SOURCE or -f (CASSANDRA-9083)
 * Fix occasional lack of `system` keyspace in schema tables (CASSANDRA-8487)
 * Use ProtocolError code instead of ServerError code for native protocol
   error responses to unsupported protocol versions (CASSANDRA-9451)
 * Default commitlog_sync_batch_window_in_ms changed to 2ms (CASSANDRA-9504)
 * Fix empty partition assertion in unsorted sstable writing tools (CASSANDRA-9071)
 * Ensure truncate without snapshot cannot produce corrupt responses (CASSANDRA-9388) 
 * Consistent error message when a table mixes counter and non-counter
   columns (CASSANDRA-9492)
 * Avoid getting unreadable keys during anticompaction (CASSANDRA-9508)
 * (cqlsh) Better float precision by default (CASSANDRA-9224)
 * Improve estimated row count (CASSANDRA-9107)
 * Optimize range tombstone memory footprint (CASSANDRA-8603)
 * Use configured gcgs in anticompaction (CASSANDRA-9397)
Merged from 2.0:
 * Don't accumulate more range than necessary in RangeTombstone.Tracker (CASSANDRA-9486)
 * Add broadcast and rpc addresses to system.local (CASSANDRA-9436)
 * Always mark sstable suspect when corrupted (CASSANDRA-9478)
 * Add database users and permissions to CQL3 documentation (CASSANDRA-7558)
 * Allow JVM_OPTS to be passed to standalone tools (CASSANDRA-5969)
 * Fix bad condition in RangeTombstoneList (CASSANDRA-9485)
 * Fix potential StackOverflow when setting CrcCheckChance over JMX (CASSANDRA-9488)
 * Fix null static columns in pages after the first, paged reversed
   queries (CASSANDRA-8502)
 * Fix counting cache serialization in request metrics (CASSANDRA-9466)
 * Add option not to validate atoms during scrub (CASSANDRA-9406)


2.2.0-beta1
 * Introduce Transactional API for internal state changes (CASSANDRA-8984)
 * Add a flag in cassandra.yaml to enable UDFs (CASSANDRA-9404)
 * Better support of null for UDF (CASSANDRA-8374)
 * Use ecj instead of javassist for UDFs (CASSANDRA-8241)
 * faster async logback configuration for tests (CASSANDRA-9376)
 * Add `smallint` and `tinyint` data types (CASSANDRA-8951)
 * Avoid thrift schema creation when native driver is used in stress tool (CASSANDRA-9374)
 * Make Functions.declared thread-safe
 * Add client warnings to native protocol v4 (CASSANDRA-8930)
 * Allow roles cache to be invalidated (CASSANDRA-8967)
 * Upgrade Snappy (CASSANDRA-9063)
 * Don't start Thrift rpc by default (CASSANDRA-9319)
 * Only stream from unrepaired sstables with incremental repair (CASSANDRA-8267)
 * Aggregate UDFs allow SFUNC return type to differ from STYPE if FFUNC specified (CASSANDRA-9321)
 * Remove Thrift dependencies in bundled tools (CASSANDRA-8358)
 * Disable memory mapping of hsperfdata file for JVM statistics (CASSANDRA-9242)
 * Add pre-startup checks to detect potential incompatibilities (CASSANDRA-8049)
 * Distinguish between null and unset in protocol v4 (CASSANDRA-7304)
 * Add user/role permissions for user-defined functions (CASSANDRA-7557)
 * Allow cassandra config to be updated to restart daemon without unloading classes (CASSANDRA-9046)
 * Don't initialize compaction writer before checking if iter is empty (CASSANDRA-9117)
 * Don't execute any functions at prepare-time (CASSANDRA-9037)
 * Share file handles between all instances of a SegmentedFile (CASSANDRA-8893)
 * Make it possible to major compact LCS (CASSANDRA-7272)
 * Make FunctionExecutionException extend RequestExecutionException
   (CASSANDRA-9055)
 * Add support for SELECT JSON, INSERT JSON syntax and new toJson(), fromJson()
   functions (CASSANDRA-7970)
 * Optimise max purgeable timestamp calculation in compaction (CASSANDRA-8920)
 * Constrain internode message buffer sizes, and improve IO class hierarchy (CASSANDRA-8670) 
 * New tool added to validate all sstables in a node (CASSANDRA-5791)
 * Push notification when tracing completes for an operation (CASSANDRA-7807)
 * Delay "node up" and "node added" notifications until native protocol server is started (CASSANDRA-8236)
 * Compressed Commit Log (CASSANDRA-6809)
 * Optimise IntervalTree (CASSANDRA-8988)
 * Add a key-value payload for third party usage (CASSANDRA-8553, 9212)
 * Bump metrics-reporter-config dependency for metrics 3.0 (CASSANDRA-8149)
 * Partition intra-cluster message streams by size, not type (CASSANDRA-8789)
 * Add WriteFailureException to native protocol, notify coordinator of
   write failures (CASSANDRA-8592)
 * Convert SequentialWriter to nio (CASSANDRA-8709)
 * Add role based access control (CASSANDRA-7653, 8650, 7216, 8760, 8849, 8761, 8850)
 * Record client ip address in tracing sessions (CASSANDRA-8162)
 * Indicate partition key columns in response metadata for prepared
   statements (CASSANDRA-7660)
 * Merge UUIDType and TimeUUIDType parse logic (CASSANDRA-8759)
 * Avoid memory allocation when searching index summary (CASSANDRA-8793)
 * Optimise (Time)?UUIDType Comparisons (CASSANDRA-8730)
 * Make CRC32Ex into a separate maven dependency (CASSANDRA-8836)
 * Use preloaded jemalloc w/ Unsafe (CASSANDRA-8714, 9197)
 * Avoid accessing partitioner through StorageProxy (CASSANDRA-8244, 8268)
 * Upgrade Metrics library and remove depricated metrics (CASSANDRA-5657)
 * Serializing Row cache alternative, fully off heap (CASSANDRA-7438)
 * Duplicate rows returned when in clause has repeated values (CASSANDRA-6707)
 * Make CassandraException unchecked, extend RuntimeException (CASSANDRA-8560)
 * Support direct buffer decompression for reads (CASSANDRA-8464)
 * DirectByteBuffer compatible LZ4 methods (CASSANDRA-7039)
 * Group sstables for anticompaction correctly (CASSANDRA-8578)
 * Add ReadFailureException to native protocol, respond
   immediately when replicas encounter errors while handling
   a read request (CASSANDRA-7886)
 * Switch CommitLogSegment from RandomAccessFile to nio (CASSANDRA-8308)
 * Allow mixing token and partition key restrictions (CASSANDRA-7016)
 * Support index key/value entries on map collections (CASSANDRA-8473)
 * Modernize schema tables (CASSANDRA-8261)
 * Support for user-defined aggregation functions (CASSANDRA-8053)
 * Fix NPE in SelectStatement with empty IN values (CASSANDRA-8419)
 * Refactor SelectStatement, return IN results in natural order instead
   of IN value list order and ignore duplicate values in partition key IN restrictions (CASSANDRA-7981)
 * Support UDTs, tuples, and collections in user-defined
   functions (CASSANDRA-7563)
 * Fix aggregate fn results on empty selection, result column name,
   and cqlsh parsing (CASSANDRA-8229)
 * Mark sstables as repaired after full repair (CASSANDRA-7586)
 * Extend Descriptor to include a format value and refactor reader/writer
   APIs (CASSANDRA-7443)
 * Integrate JMH for microbenchmarks (CASSANDRA-8151)
 * Keep sstable levels when bootstrapping (CASSANDRA-7460)
 * Add Sigar library and perform basic OS settings check on startup (CASSANDRA-7838)
 * Support for aggregation functions (CASSANDRA-4914)
 * Remove cassandra-cli (CASSANDRA-7920)
 * Accept dollar quoted strings in CQL (CASSANDRA-7769)
 * Make assassinate a first class command (CASSANDRA-7935)
 * Support IN clause on any partition key column (CASSANDRA-7855)
 * Support IN clause on any clustering column (CASSANDRA-4762)
 * Improve compaction logging (CASSANDRA-7818)
 * Remove YamlFileNetworkTopologySnitch (CASSANDRA-7917)
 * Do anticompaction in groups (CASSANDRA-6851)
 * Support user-defined functions (CASSANDRA-7395, 7526, 7562, 7740, 7781, 7929,
   7924, 7812, 8063, 7813, 7708)
 * Permit configurable timestamps with cassandra-stress (CASSANDRA-7416)
 * Move sstable RandomAccessReader to nio2, which allows using the
   FILE_SHARE_DELETE flag on Windows (CASSANDRA-4050)
 * Remove CQL2 (CASSANDRA-5918)
 * Optimize fetching multiple cells by name (CASSANDRA-6933)
 * Allow compilation in java 8 (CASSANDRA-7028)
 * Make incremental repair default (CASSANDRA-7250)
 * Enable code coverage thru JaCoCo (CASSANDRA-7226)
 * Switch external naming of 'column families' to 'tables' (CASSANDRA-4369) 
 * Shorten SSTable path (CASSANDRA-6962)
 * Use unsafe mutations for most unit tests (CASSANDRA-6969)
 * Fix race condition during calculation of pending ranges (CASSANDRA-7390)
 * Fail on very large batch sizes (CASSANDRA-8011)
 * Improve concurrency of repair (CASSANDRA-6455, 8208, 9145)
 * Select optimal CRC32 implementation at runtime (CASSANDRA-8614)
 * Evaluate MurmurHash of Token once per query (CASSANDRA-7096)
 * Generalize progress reporting (CASSANDRA-8901)
 * Resumable bootstrap streaming (CASSANDRA-8838, CASSANDRA-8942)
 * Allow scrub for secondary index (CASSANDRA-5174)
 * Save repair data to system table (CASSANDRA-5839)
 * fix nodetool names that reference column families (CASSANDRA-8872)
 Merged from 2.1:
 * Warn on misuse of unlogged batches (CASSANDRA-9282)
 * Failure detector detects and ignores local pauses (CASSANDRA-9183)
 * Add utility class to support for rate limiting a given log statement (CASSANDRA-9029)
 * Add missing consistency levels to cassandra-stess (CASSANDRA-9361)
 * Fix commitlog getCompletedTasks to not increment (CASSANDRA-9339)
 * Fix for harmless exceptions logged as ERROR (CASSANDRA-8564)
 * Delete processed sstables in sstablesplit/sstableupgrade (CASSANDRA-8606)
 * Improve sstable exclusion from partition tombstones (CASSANDRA-9298)
 * Validate the indexed column rather than the cell's contents for 2i (CASSANDRA-9057)
 * Add support for top-k custom 2i queries (CASSANDRA-8717)
 * Fix error when dropping table during compaction (CASSANDRA-9251)
 * cassandra-stress supports validation operations over user profiles (CASSANDRA-8773)
 * Add support for rate limiting log messages (CASSANDRA-9029)
 * Log the partition key with tombstone warnings (CASSANDRA-8561)
 * Reduce runWithCompactionsDisabled poll interval to 1ms (CASSANDRA-9271)
 * Fix PITR commitlog replay (CASSANDRA-9195)
 * GCInspector logs very different times (CASSANDRA-9124)
 * Fix deleting from an empty list (CASSANDRA-9198)
 * Update tuple and collection types that use a user-defined type when that UDT
   is modified (CASSANDRA-9148, CASSANDRA-9192)
 * Use higher timeout for prepair and snapshot in repair (CASSANDRA-9261)
 * Fix anticompaction blocking ANTI_ENTROPY stage (CASSANDRA-9151)
 * Repair waits for anticompaction to finish (CASSANDRA-9097)
 * Fix streaming not holding ref when stream error (CASSANDRA-9295)
 * Fix canonical view returning early opened SSTables (CASSANDRA-9396)
Merged from 2.0:
 * (cqlsh) Add LOGIN command to switch users (CASSANDRA-7212)
 * Clone SliceQueryFilter in AbstractReadCommand implementations (CASSANDRA-8940)
 * Push correct protocol notification for DROP INDEX (CASSANDRA-9310)
 * token-generator - generated tokens too long (CASSANDRA-9300)
 * Fix counting of tombstones for TombstoneOverwhelmingException (CASSANDRA-9299)
 * Fix ReconnectableSnitch reconnecting to peers during upgrade (CASSANDRA-6702)
 * Include keyspace and table name in error log for collections over the size
   limit (CASSANDRA-9286)
 * Avoid potential overlap in LCS with single-partition sstables (CASSANDRA-9322)
 * Log warning message when a table is queried before the schema has fully
   propagated (CASSANDRA-9136)
 * Overload SecondaryIndex#indexes to accept the column definition (CASSANDRA-9314)
 * (cqlsh) Add SERIAL and LOCAL_SERIAL consistency levels (CASSANDRA-8051)
 * Fix index selection during rebuild with certain table layouts (CASSANDRA-9281)
 * Fix partition-level-delete-only workload accounting (CASSANDRA-9194)
 * Allow scrub to handle corrupted compressed chunks (CASSANDRA-9140)
 * Fix assertion error when resetlocalschema is run during repair (CASSANDRA-9249)
 * Disable single sstable tombstone compactions for DTCS by default (CASSANDRA-9234)
 * IncomingTcpConnection thread is not named (CASSANDRA-9262)
 * Close incoming connections when MessagingService is stopped (CASSANDRA-9238)
 * Fix streaming hang when retrying (CASSANDRA-9132)


2.1.5
 * Re-add deprecated cold_reads_to_omit param for backwards compat (CASSANDRA-9203)
 * Make anticompaction visible in compactionstats (CASSANDRA-9098)
 * Improve nodetool getendpoints documentation about the partition
   key parameter (CASSANDRA-6458)
 * Don't check other keyspaces for schema changes when an user-defined
   type is altered (CASSANDRA-9187)
 * Add generate-idea-files target to build.xml (CASSANDRA-9123)
 * Allow takeColumnFamilySnapshot to take a list of tables (CASSANDRA-8348)
 * Limit major sstable operations to their canonical representation (CASSANDRA-8669)
 * cqlsh: Add tests for INSERT and UPDATE tab completion (CASSANDRA-9125)
 * cqlsh: quote column names when needed in COPY FROM inserts (CASSANDRA-9080)
 * Do not load read meter for offline operations (CASSANDRA-9082)
 * cqlsh: Make CompositeType data readable (CASSANDRA-8919)
 * cqlsh: Fix display of triggers (CASSANDRA-9081)
 * Fix NullPointerException when deleting or setting an element by index on
   a null list collection (CASSANDRA-9077)
 * Buffer bloom filter serialization (CASSANDRA-9066)
 * Fix anti-compaction target bloom filter size (CASSANDRA-9060)
 * Make FROZEN and TUPLE unreserved keywords in CQL (CASSANDRA-9047)
 * Prevent AssertionError from SizeEstimatesRecorder (CASSANDRA-9034)
 * Avoid overwriting index summaries for sstables with an older format that
   does not support downsampling; rebuild summaries on startup when this
   is detected (CASSANDRA-8993)
 * Fix potential data loss in CompressedSequentialWriter (CASSANDRA-8949)
 * Make PasswordAuthenticator number of hashing rounds configurable (CASSANDRA-8085)
 * Fix AssertionError when binding nested collections in DELETE (CASSANDRA-8900)
 * Check for overlap with non-early sstables in LCS (CASSANDRA-8739)
 * Only calculate max purgable timestamp if we have to (CASSANDRA-8914)
 * (cqlsh) Greatly improve performance of COPY FROM (CASSANDRA-8225)
 * IndexSummary effectiveIndexInterval is now a guideline, not a rule (CASSANDRA-8993)
 * Use correct bounds for page cache eviction of compressed files (CASSANDRA-8746)
 * SSTableScanner enforces its bounds (CASSANDRA-8946)
 * Cleanup cell equality (CASSANDRA-8947)
 * Introduce intra-cluster message coalescing (CASSANDRA-8692)
 * DatabaseDescriptor throws NPE when rpc_interface is used (CASSANDRA-8839)
 * Don't check if an sstable is live for offline compactions (CASSANDRA-8841)
 * Don't set clientMode in SSTableLoader (CASSANDRA-8238)
 * Fix SSTableRewriter with disabled early open (CASSANDRA-8535)
 * Fix cassandra-stress so it respects the CL passed in user mode (CASSANDRA-8948)
 * Fix rare NPE in ColumnDefinition#hasIndexOption() (CASSANDRA-8786)
 * cassandra-stress reports per-operation statistics, plus misc (CASSANDRA-8769)
 * Add SimpleDate (cql date) and Time (cql time) types (CASSANDRA-7523)
 * Use long for key count in cfstats (CASSANDRA-8913)
 * Make SSTableRewriter.abort() more robust to failure (CASSANDRA-8832)
 * Remove cold_reads_to_omit from STCS (CASSANDRA-8860)
 * Make EstimatedHistogram#percentile() use ceil instead of floor (CASSANDRA-8883)
 * Fix top partitions reporting wrong cardinality (CASSANDRA-8834)
 * Fix rare NPE in KeyCacheSerializer (CASSANDRA-8067)
 * Pick sstables for validation as late as possible inc repairs (CASSANDRA-8366)
 * Fix commitlog getPendingTasks to not increment (CASSANDRA-8862)
 * Fix parallelism adjustment in range and secondary index queries
   when the first fetch does not satisfy the limit (CASSANDRA-8856)
 * Check if the filtered sstables is non-empty in STCS (CASSANDRA-8843)
 * Upgrade java-driver used for cassandra-stress (CASSANDRA-8842)
 * Fix CommitLog.forceRecycleAllSegments() memory access error (CASSANDRA-8812)
 * Improve assertions in Memory (CASSANDRA-8792)
 * Fix SSTableRewriter cleanup (CASSANDRA-8802)
 * Introduce SafeMemory for CompressionMetadata.Writer (CASSANDRA-8758)
 * 'nodetool info' prints exception against older node (CASSANDRA-8796)
 * Ensure SSTableReader.last corresponds exactly with the file end (CASSANDRA-8750)
 * Make SSTableWriter.openEarly more robust and obvious (CASSANDRA-8747)
 * Enforce SSTableReader.first/last (CASSANDRA-8744)
 * Cleanup SegmentedFile API (CASSANDRA-8749)
 * Avoid overlap with early compaction replacement (CASSANDRA-8683)
 * Safer Resource Management++ (CASSANDRA-8707)
 * Write partition size estimates into a system table (CASSANDRA-7688)
 * cqlsh: Fix keys() and full() collection indexes in DESCRIBE output
   (CASSANDRA-8154)
 * Show progress of streaming in nodetool netstats (CASSANDRA-8886)
 * IndexSummaryBuilder utilises offheap memory, and shares data between
   each IndexSummary opened from it (CASSANDRA-8757)
 * markCompacting only succeeds if the exact SSTableReader instances being 
   marked are in the live set (CASSANDRA-8689)
 * cassandra-stress support for varint (CASSANDRA-8882)
 * Fix Adler32 digest for compressed sstables (CASSANDRA-8778)
 * Add nodetool statushandoff/statusbackup (CASSANDRA-8912)
 * Use stdout for progress and stats in sstableloader (CASSANDRA-8982)
 * Correctly identify 2i datadir from older versions (CASSANDRA-9116)
Merged from 2.0:
 * Ignore gossip SYNs after shutdown (CASSANDRA-9238)
 * Avoid overflow when calculating max sstable size in LCS (CASSANDRA-9235)
 * Make sstable blacklisting work with compression (CASSANDRA-9138)
 * Do not attempt to rebuild indexes if no index accepts any column (CASSANDRA-9196)
 * Don't initiate snitch reconnection for dead states (CASSANDRA-7292)
 * Fix ArrayIndexOutOfBoundsException in CQLSSTableWriter (CASSANDRA-8978)
 * Add shutdown gossip state to prevent timeouts during rolling restarts (CASSANDRA-8336)
 * Fix running with java.net.preferIPv6Addresses=true (CASSANDRA-9137)
 * Fix failed bootstrap/replace attempts being persisted in system.peers (CASSANDRA-9180)
 * Flush system.IndexInfo after marking index built (CASSANDRA-9128)
 * Fix updates to min/max_compaction_threshold through cassandra-cli
   (CASSANDRA-8102)
 * Don't include tmp files when doing offline relevel (CASSANDRA-9088)
 * Use the proper CAS WriteType when finishing a previous round during Paxos
   preparation (CASSANDRA-8672)
 * Avoid race in cancelling compactions (CASSANDRA-9070)
 * More aggressive check for expired sstables in DTCS (CASSANDRA-8359)
 * Fix ignored index_interval change in ALTER TABLE statements (CASSANDRA-7976)
 * Do more aggressive compaction in old time windows in DTCS (CASSANDRA-8360)
 * java.lang.AssertionError when reading saved cache (CASSANDRA-8740)
 * "disk full" when running cleanup (CASSANDRA-9036)
 * Lower logging level from ERROR to DEBUG when a scheduled schema pull
   cannot be completed due to a node being down (CASSANDRA-9032)
 * Fix MOVED_NODE client event (CASSANDRA-8516)
 * Allow overriding MAX_OUTSTANDING_REPLAY_COUNT (CASSANDRA-7533)
 * Fix malformed JMX ObjectName containing IPv6 addresses (CASSANDRA-9027)
 * (cqlsh) Allow increasing CSV field size limit through
   cqlshrc config option (CASSANDRA-8934)
 * Stop logging range tombstones when exceeding the threshold
   (CASSANDRA-8559)
 * Fix NullPointerException when nodetool getendpoints is run
   against invalid keyspaces or tables (CASSANDRA-8950)
 * Allow specifying the tmp dir (CASSANDRA-7712)
 * Improve compaction estimated tasks estimation (CASSANDRA-8904)
 * Fix duplicate up/down messages sent to native clients (CASSANDRA-7816)
 * Expose commit log archive status via JMX (CASSANDRA-8734)
 * Provide better exceptions for invalid replication strategy parameters
   (CASSANDRA-8909)
 * Fix regression in mixed single and multi-column relation support for
   SELECT statements (CASSANDRA-8613)
 * Add ability to limit number of native connections (CASSANDRA-8086)
 * Fix CQLSSTableWriter throwing exception and spawning threads
   (CASSANDRA-8808)
 * Fix MT mismatch between empty and GC-able data (CASSANDRA-8979)
 * Fix incorrect validation when snapshotting single table (CASSANDRA-8056)
 * Add offline tool to relevel sstables (CASSANDRA-8301)
 * Preserve stream ID for more protocol errors (CASSANDRA-8848)
 * Fix combining token() function with multi-column relations on
   clustering columns (CASSANDRA-8797)
 * Make CFS.markReferenced() resistant to bad refcounting (CASSANDRA-8829)
 * Fix StreamTransferTask abort/complete bad refcounting (CASSANDRA-8815)
 * Fix AssertionError when querying a DESC clustering ordered
   table with ASC ordering and paging (CASSANDRA-8767)
 * AssertionError: "Memory was freed" when running cleanup (CASSANDRA-8716)
 * Make it possible to set max_sstable_age to fractional days (CASSANDRA-8406)
 * Fix some multi-column relations with indexes on some clustering
   columns (CASSANDRA-8275)
 * Fix memory leak in SSTableSimple*Writer and SSTableReader.validate()
   (CASSANDRA-8748)
 * Throw OOM if allocating memory fails to return a valid pointer (CASSANDRA-8726)
 * Fix SSTableSimpleUnsortedWriter ConcurrentModificationException (CASSANDRA-8619)
 * 'nodetool info' prints exception against older node (CASSANDRA-8796)
 * Ensure SSTableSimpleUnsortedWriter.close() terminates if
   disk writer has crashed (CASSANDRA-8807)


2.1.4
 * Bind JMX to localhost unless explicitly configured otherwise (CASSANDRA-9085)


2.1.3
 * Fix HSHA/offheap_objects corruption (CASSANDRA-8719)
 * Upgrade libthrift to 0.9.2 (CASSANDRA-8685)
 * Don't use the shared ref in sstableloader (CASSANDRA-8704)
 * Purge internal prepared statements if related tables or
   keyspaces are dropped (CASSANDRA-8693)
 * (cqlsh) Handle unicode BOM at start of files (CASSANDRA-8638)
 * Stop compactions before exiting offline tools (CASSANDRA-8623)
 * Update tools/stress/README.txt to match current behaviour (CASSANDRA-7933)
 * Fix schema from Thrift conversion with empty metadata (CASSANDRA-8695)
 * Safer Resource Management (CASSANDRA-7705)
 * Make sure we compact highly overlapping cold sstables with
   STCS (CASSANDRA-8635)
 * rpc_interface and listen_interface generate NPE on startup when specified
   interface doesn't exist (CASSANDRA-8677)
 * Fix ArrayIndexOutOfBoundsException in nodetool cfhistograms (CASSANDRA-8514)
 * Switch from yammer metrics for nodetool cf/proxy histograms (CASSANDRA-8662)
 * Make sure we don't add tmplink files to the compaction
   strategy (CASSANDRA-8580)
 * (cqlsh) Handle maps with blob keys (CASSANDRA-8372)
 * (cqlsh) Handle DynamicCompositeType schemas correctly (CASSANDRA-8563)
 * Duplicate rows returned when in clause has repeated values (CASSANDRA-6706)
 * Add tooling to detect hot partitions (CASSANDRA-7974)
 * Fix cassandra-stress user-mode truncation of partition generation (CASSANDRA-8608)
 * Only stream from unrepaired sstables during inc repair (CASSANDRA-8267)
 * Don't allow starting multiple inc repairs on the same sstables (CASSANDRA-8316)
 * Invalidate prepared BATCH statements when related tables
   or keyspaces are dropped (CASSANDRA-8652)
 * Fix missing results in secondary index queries on collections
   with ALLOW FILTERING (CASSANDRA-8421)
 * Expose EstimatedHistogram metrics for range slices (CASSANDRA-8627)
 * (cqlsh) Escape clqshrc passwords properly (CASSANDRA-8618)
 * Fix NPE when passing wrong argument in ALTER TABLE statement (CASSANDRA-8355)
 * Pig: Refactor and deprecate CqlStorage (CASSANDRA-8599)
 * Don't reuse the same cleanup strategy for all sstables (CASSANDRA-8537)
 * Fix case-sensitivity of index name on CREATE and DROP INDEX
   statements (CASSANDRA-8365)
 * Better detection/logging for corruption in compressed sstables (CASSANDRA-8192)
 * Use the correct repairedAt value when closing writer (CASSANDRA-8570)
 * (cqlsh) Handle a schema mismatch being detected on startup (CASSANDRA-8512)
 * Properly calculate expected write size during compaction (CASSANDRA-8532)
 * Invalidate affected prepared statements when a table's columns
   are altered (CASSANDRA-7910)
 * Stress - user defined writes should populate sequentally (CASSANDRA-8524)
 * Fix regression in SSTableRewriter causing some rows to become unreadable 
   during compaction (CASSANDRA-8429)
 * Run major compactions for repaired/unrepaired in parallel (CASSANDRA-8510)
 * (cqlsh) Fix compression options in DESCRIBE TABLE output when compression
   is disabled (CASSANDRA-8288)
 * (cqlsh) Fix DESCRIBE output after keyspaces are altered (CASSANDRA-7623)
 * Make sure we set lastCompactedKey correctly (CASSANDRA-8463)
 * (cqlsh) Fix output of CONSISTENCY command (CASSANDRA-8507)
 * (cqlsh) Fixed the handling of LIST statements (CASSANDRA-8370)
 * Make sstablescrub check leveled manifest again (CASSANDRA-8432)
 * Check first/last keys in sstable when giving out positions (CASSANDRA-8458)
 * Disable mmap on Windows (CASSANDRA-6993)
 * Add missing ConsistencyLevels to cassandra-stress (CASSANDRA-8253)
 * Add auth support to cassandra-stress (CASSANDRA-7985)
 * Fix ArrayIndexOutOfBoundsException when generating error message
   for some CQL syntax errors (CASSANDRA-8455)
 * Scale memtable slab allocation logarithmically (CASSANDRA-7882)
 * cassandra-stress simultaneous inserts over same seed (CASSANDRA-7964)
 * Reduce cassandra-stress sampling memory requirements (CASSANDRA-7926)
 * Ensure memtable flush cannot expire commit log entries from its future (CASSANDRA-8383)
 * Make read "defrag" async to reclaim memtables (CASSANDRA-8459)
 * Remove tmplink files for offline compactions (CASSANDRA-8321)
 * Reduce maxHintsInProgress (CASSANDRA-8415)
 * BTree updates may call provided update function twice (CASSANDRA-8018)
 * Release sstable references after anticompaction (CASSANDRA-8386)
 * Handle abort() in SSTableRewriter properly (CASSANDRA-8320)
 * Centralize shared executors (CASSANDRA-8055)
 * Fix filtering for CONTAINS (KEY) relations on frozen collection
   clustering columns when the query is restricted to a single
   partition (CASSANDRA-8203)
 * Do more aggressive entire-sstable TTL expiry checks (CASSANDRA-8243)
 * Add more log info if readMeter is null (CASSANDRA-8238)
 * add check of the system wall clock time at startup (CASSANDRA-8305)
 * Support for frozen collections (CASSANDRA-7859)
 * Fix overflow on histogram computation (CASSANDRA-8028)
 * Have paxos reuse the timestamp generation of normal queries (CASSANDRA-7801)
 * Fix incremental repair not remove parent session on remote (CASSANDRA-8291)
 * Improve JBOD disk utilization (CASSANDRA-7386)
 * Log failed host when preparing incremental repair (CASSANDRA-8228)
 * Force config client mode in CQLSSTableWriter (CASSANDRA-8281)
 * Fix sstableupgrade throws exception (CASSANDRA-8688)
 * Fix hang when repairing empty keyspace (CASSANDRA-8694)
Merged from 2.0:
 * Fix IllegalArgumentException in dynamic snitch (CASSANDRA-8448)
 * Add support for UPDATE ... IF EXISTS (CASSANDRA-8610)
 * Fix reversal of list prepends (CASSANDRA-8733)
 * Prevent non-zero default_time_to_live on tables with counters
   (CASSANDRA-8678)
 * Fix SSTableSimpleUnsortedWriter ConcurrentModificationException
   (CASSANDRA-8619)
 * Round up time deltas lower than 1ms in BulkLoader (CASSANDRA-8645)
 * Add batch remove iterator to ABSC (CASSANDRA-8414, 8666)
 * Round up time deltas lower than 1ms in BulkLoader (CASSANDRA-8645)
 * Fix isClientMode check in Keyspace (CASSANDRA-8687)
 * Use more efficient slice size for querying internal secondary
   index tables (CASSANDRA-8550)
 * Fix potentially returning deleted rows with range tombstone (CASSANDRA-8558)
 * Check for available disk space before starting a compaction (CASSANDRA-8562)
 * Fix DISTINCT queries with LIMITs or paging when some partitions
   contain only tombstones (CASSANDRA-8490)
 * Introduce background cache refreshing to permissions cache
   (CASSANDRA-8194)
 * Fix race condition in StreamTransferTask that could lead to
   infinite loops and premature sstable deletion (CASSANDRA-7704)
 * Add an extra version check to MigrationTask (CASSANDRA-8462)
 * Ensure SSTableWriter cleans up properly after failure (CASSANDRA-8499)
 * Increase bf true positive count on key cache hit (CASSANDRA-8525)
 * Move MeteredFlusher to its own thread (CASSANDRA-8485)
 * Fix non-distinct results in DISTNCT queries on static columns when
   paging is enabled (CASSANDRA-8087)
 * Move all hints related tasks to hints internal executor (CASSANDRA-8285)
 * Fix paging for multi-partition IN queries (CASSANDRA-8408)
 * Fix MOVED_NODE topology event never being emitted when a node
   moves its token (CASSANDRA-8373)
 * Fix validation of indexes in COMPACT tables (CASSANDRA-8156)
 * Avoid StackOverflowError when a large list of IN values
   is used for a clustering column (CASSANDRA-8410)
 * Fix NPE when writetime() or ttl() calls are wrapped by
   another function call (CASSANDRA-8451)
 * Fix NPE after dropping a keyspace (CASSANDRA-8332)
 * Fix error message on read repair timeouts (CASSANDRA-7947)
 * Default DTCS base_time_seconds changed to 60 (CASSANDRA-8417)
 * Refuse Paxos operation with more than one pending endpoint (CASSANDRA-8346, 8640)
 * Throw correct exception when trying to bind a keyspace or table
   name (CASSANDRA-6952)
 * Make HHOM.compact synchronized (CASSANDRA-8416)
 * cancel latency-sampling task when CF is dropped (CASSANDRA-8401)
 * don't block SocketThread for MessagingService (CASSANDRA-8188)
 * Increase quarantine delay on replacement (CASSANDRA-8260)
 * Expose off-heap memory usage stats (CASSANDRA-7897)
 * Ignore Paxos commits for truncated tables (CASSANDRA-7538)
 * Validate size of indexed column values (CASSANDRA-8280)
 * Make LCS split compaction results over all data directories (CASSANDRA-8329)
 * Fix some failing queries that use multi-column relations
   on COMPACT STORAGE tables (CASSANDRA-8264)
 * Fix InvalidRequestException with ORDER BY (CASSANDRA-8286)
 * Disable SSLv3 for POODLE (CASSANDRA-8265)
 * Fix millisecond timestamps in Tracing (CASSANDRA-8297)
 * Include keyspace name in error message when there are insufficient
   live nodes to stream from (CASSANDRA-8221)
 * Avoid overlap in L1 when L0 contains many nonoverlapping
   sstables (CASSANDRA-8211)
 * Improve PropertyFileSnitch logging (CASSANDRA-8183)
 * Add DC-aware sequential repair (CASSANDRA-8193)
 * Use live sstables in snapshot repair if possible (CASSANDRA-8312)
 * Fix hints serialized size calculation (CASSANDRA-8587)


2.1.2
 * (cqlsh) parse_for_table_meta errors out on queries with undefined
   grammars (CASSANDRA-8262)
 * (cqlsh) Fix SELECT ... TOKEN() function broken in C* 2.1.1 (CASSANDRA-8258)
 * Fix Cassandra crash when running on JDK8 update 40 (CASSANDRA-8209)
 * Optimize partitioner tokens (CASSANDRA-8230)
 * Improve compaction of repaired/unrepaired sstables (CASSANDRA-8004)
 * Make cache serializers pluggable (CASSANDRA-8096)
 * Fix issues with CONTAINS (KEY) queries on secondary indexes
   (CASSANDRA-8147)
 * Fix read-rate tracking of sstables for some queries (CASSANDRA-8239)
 * Fix default timestamp in QueryOptions (CASSANDRA-8246)
 * Set socket timeout when reading remote version (CASSANDRA-8188)
 * Refactor how we track live size (CASSANDRA-7852)
 * Make sure unfinished compaction files are removed (CASSANDRA-8124)
 * Fix shutdown when run as Windows service (CASSANDRA-8136)
 * Fix DESCRIBE TABLE with custom indexes (CASSANDRA-8031)
 * Fix race in RecoveryManagerTest (CASSANDRA-8176)
 * Avoid IllegalArgumentException while sorting sstables in
   IndexSummaryManager (CASSANDRA-8182)
 * Shutdown JVM on file descriptor exhaustion (CASSANDRA-7579)
 * Add 'die' policy for commit log and disk failure (CASSANDRA-7927)
 * Fix installing as service on Windows (CASSANDRA-8115)
 * Fix CREATE TABLE for CQL2 (CASSANDRA-8144)
 * Avoid boxing in ColumnStats min/max trackers (CASSANDRA-8109)
Merged from 2.0:
 * Correctly handle non-text column names in cql3 (CASSANDRA-8178)
 * Fix deletion for indexes on primary key columns (CASSANDRA-8206)
 * Add 'nodetool statusgossip' (CASSANDRA-8125)
 * Improve client notification that nodes are ready for requests (CASSANDRA-7510)
 * Handle negative timestamp in writetime method (CASSANDRA-8139)
 * Pig: Remove errant LIMIT clause in CqlNativeStorage (CASSANDRA-8166)
 * Throw ConfigurationException when hsha is used with the default
   rpc_max_threads setting of 'unlimited' (CASSANDRA-8116)
 * Allow concurrent writing of the same table in the same JVM using
   CQLSSTableWriter (CASSANDRA-7463)
 * Fix totalDiskSpaceUsed calculation (CASSANDRA-8205)


2.1.1
 * Fix spin loop in AtomicSortedColumns (CASSANDRA-7546)
 * Dont notify when replacing tmplink files (CASSANDRA-8157)
 * Fix validation with multiple CONTAINS clause (CASSANDRA-8131)
 * Fix validation of collections in TriggerExecutor (CASSANDRA-8146)
 * Fix IllegalArgumentException when a list of IN values containing tuples
   is passed as a single arg to a prepared statement with the v1 or v2
   protocol (CASSANDRA-8062)
 * Fix ClassCastException in DISTINCT query on static columns with
   query paging (CASSANDRA-8108)
 * Fix NPE on null nested UDT inside a set (CASSANDRA-8105)
 * Fix exception when querying secondary index on set items or map keys
   when some clustering columns are specified (CASSANDRA-8073)
 * Send proper error response when there is an error during native
   protocol message decode (CASSANDRA-8118)
 * Gossip should ignore generation numbers too far in the future (CASSANDRA-8113)
 * Fix NPE when creating a table with frozen sets, lists (CASSANDRA-8104)
 * Fix high memory use due to tracking reads on incrementally opened sstable
   readers (CASSANDRA-8066)
 * Fix EXECUTE request with skipMetadata=false returning no metadata
   (CASSANDRA-8054)
 * Allow concurrent use of CQLBulkOutputFormat (CASSANDRA-7776)
 * Shutdown JVM on OOM (CASSANDRA-7507)
 * Upgrade netty version and enable epoll event loop (CASSANDRA-7761)
 * Don't duplicate sstables smaller than split size when using
   the sstablesplitter tool (CASSANDRA-7616)
 * Avoid re-parsing already prepared statements (CASSANDRA-7923)
 * Fix some Thrift slice deletions and updates of COMPACT STORAGE
   tables with some clustering columns omitted (CASSANDRA-7990)
 * Fix filtering for CONTAINS on sets (CASSANDRA-8033)
 * Properly track added size (CASSANDRA-7239)
 * Allow compilation in java 8 (CASSANDRA-7208)
 * Fix Assertion error on RangeTombstoneList diff (CASSANDRA-8013)
 * Release references to overlapping sstables during compaction (CASSANDRA-7819)
 * Send notification when opening compaction results early (CASSANDRA-8034)
 * Make native server start block until properly bound (CASSANDRA-7885)
 * (cqlsh) Fix IPv6 support (CASSANDRA-7988)
 * Ignore fat clients when checking for endpoint collision (CASSANDRA-7939)
 * Make sstablerepairedset take a list of files (CASSANDRA-7995)
 * (cqlsh) Tab completeion for indexes on map keys (CASSANDRA-7972)
 * (cqlsh) Fix UDT field selection in select clause (CASSANDRA-7891)
 * Fix resource leak in event of corrupt sstable
 * (cqlsh) Add command line option for cqlshrc file path (CASSANDRA-7131)
 * Provide visibility into prepared statements churn (CASSANDRA-7921, CASSANDRA-7930)
 * Invalidate prepared statements when their keyspace or table is
   dropped (CASSANDRA-7566)
 * cassandra-stress: fix support for NetworkTopologyStrategy (CASSANDRA-7945)
 * Fix saving caches when a table is dropped (CASSANDRA-7784)
 * Add better error checking of new stress profile (CASSANDRA-7716)
 * Use ThreadLocalRandom and remove FBUtilities.threadLocalRandom (CASSANDRA-7934)
 * Prevent operator mistakes due to simultaneous bootstrap (CASSANDRA-7069)
 * cassandra-stress supports whitelist mode for node config (CASSANDRA-7658)
 * GCInspector more closely tracks GC; cassandra-stress and nodetool report it (CASSANDRA-7916)
 * nodetool won't output bogus ownership info without a keyspace (CASSANDRA-7173)
 * Add human readable option to nodetool commands (CASSANDRA-5433)
 * Don't try to set repairedAt on old sstables (CASSANDRA-7913)
 * Add metrics for tracking PreparedStatement use (CASSANDRA-7719)
 * (cqlsh) tab-completion for triggers (CASSANDRA-7824)
 * (cqlsh) Support for query paging (CASSANDRA-7514)
 * (cqlsh) Show progress of COPY operations (CASSANDRA-7789)
 * Add syntax to remove multiple elements from a map (CASSANDRA-6599)
 * Support non-equals conditions in lightweight transactions (CASSANDRA-6839)
 * Add IF [NOT] EXISTS to create/drop triggers (CASSANDRA-7606)
 * (cqlsh) Display the current logged-in user (CASSANDRA-7785)
 * (cqlsh) Don't ignore CTRL-C during COPY FROM execution (CASSANDRA-7815)
 * (cqlsh) Order UDTs according to cross-type dependencies in DESCRIBE
   output (CASSANDRA-7659)
 * (cqlsh) Fix handling of CAS statement results (CASSANDRA-7671)
 * (cqlsh) COPY TO/FROM improvements (CASSANDRA-7405)
 * Support list index operations with conditions (CASSANDRA-7499)
 * Add max live/tombstoned cells to nodetool cfstats output (CASSANDRA-7731)
 * Validate IPv6 wildcard addresses properly (CASSANDRA-7680)
 * (cqlsh) Error when tracing query (CASSANDRA-7613)
 * Avoid IOOBE when building SyntaxError message snippet (CASSANDRA-7569)
 * SSTableExport uses correct validator to create string representation of partition
   keys (CASSANDRA-7498)
 * Avoid NPEs when receiving type changes for an unknown keyspace (CASSANDRA-7689)
 * Add support for custom 2i validation (CASSANDRA-7575)
 * Pig support for hadoop CqlInputFormat (CASSANDRA-6454)
 * Add duration mode to cassandra-stress (CASSANDRA-7468)
 * Add listen_interface and rpc_interface options (CASSANDRA-7417)
 * Improve schema merge performance (CASSANDRA-7444)
 * Adjust MT depth based on # of partition validating (CASSANDRA-5263)
 * Optimise NativeCell comparisons (CASSANDRA-6755)
 * Configurable client timeout for cqlsh (CASSANDRA-7516)
 * Include snippet of CQL query near syntax error in messages (CASSANDRA-7111)
 * Make repair -pr work with -local (CASSANDRA-7450)
 * Fix error in sstableloader with -cph > 1 (CASSANDRA-8007)
 * Fix snapshot repair error on indexed tables (CASSANDRA-8020)
 * Do not exit nodetool repair when receiving JMX NOTIF_LOST (CASSANDRA-7909)
 * Stream to private IP when available (CASSANDRA-8084)
Merged from 2.0:
 * Reject conditions on DELETE unless full PK is given (CASSANDRA-6430)
 * Properly reject the token function DELETE (CASSANDRA-7747)
 * Force batchlog replay before decommissioning a node (CASSANDRA-7446)
 * Fix hint replay with many accumulated expired hints (CASSANDRA-6998)
 * Fix duplicate results in DISTINCT queries on static columns with query
   paging (CASSANDRA-8108)
 * Add DateTieredCompactionStrategy (CASSANDRA-6602)
 * Properly validate ascii and utf8 string literals in CQL queries (CASSANDRA-8101)
 * (cqlsh) Fix autocompletion for alter keyspace (CASSANDRA-8021)
 * Create backup directories for commitlog archiving during startup (CASSANDRA-8111)
 * Reduce totalBlockFor() for LOCAL_* consistency levels (CASSANDRA-8058)
 * Fix merging schemas with re-dropped keyspaces (CASSANDRA-7256)
 * Fix counters in supercolumns during live upgrades from 1.2 (CASSANDRA-7188)
 * Notify DT subscribers when a column family is truncated (CASSANDRA-8088)
 * Add sanity check of $JAVA on startup (CASSANDRA-7676)
 * Schedule fat client schema pull on join (CASSANDRA-7993)
 * Don't reset nodes' versions when closing IncomingTcpConnections
   (CASSANDRA-7734)
 * Record the real messaging version in all cases in OutboundTcpConnection
   (CASSANDRA-8057)
 * SSL does not work in cassandra-cli (CASSANDRA-7899)
 * Fix potential exception when using ReversedType in DynamicCompositeType
   (CASSANDRA-7898)
 * Better validation of collection values (CASSANDRA-7833)
 * Track min/max timestamps correctly (CASSANDRA-7969)
 * Fix possible overflow while sorting CL segments for replay (CASSANDRA-7992)
 * Increase nodetool Xmx (CASSANDRA-7956)
 * Archive any commitlog segments present at startup (CASSANDRA-6904)
 * CrcCheckChance should adjust based on live CFMetadata not 
   sstable metadata (CASSANDRA-7978)
 * token() should only accept columns in the partitioning
   key order (CASSANDRA-6075)
 * Add method to invalidate permission cache via JMX (CASSANDRA-7977)
 * Allow propagating multiple gossip states atomically (CASSANDRA-6125)
 * Log exceptions related to unclean native protocol client disconnects
   at DEBUG or INFO (CASSANDRA-7849)
 * Allow permissions cache to be set via JMX (CASSANDRA-7698)
 * Include schema_triggers CF in readable system resources (CASSANDRA-7967)
 * Fix RowIndexEntry to report correct serializedSize (CASSANDRA-7948)
 * Make CQLSSTableWriter sync within partitions (CASSANDRA-7360)
 * Potentially use non-local replicas in CqlConfigHelper (CASSANDRA-7906)
 * Explicitly disallow mixing multi-column and single-column
   relations on clustering columns (CASSANDRA-7711)
 * Better error message when condition is set on PK column (CASSANDRA-7804)
 * Don't send schema change responses and events for no-op DDL
   statements (CASSANDRA-7600)
 * (Hadoop) fix cluster initialisation for a split fetching (CASSANDRA-7774)
 * Throw InvalidRequestException when queries contain relations on entire
   collection columns (CASSANDRA-7506)
 * (cqlsh) enable CTRL-R history search with libedit (CASSANDRA-7577)
 * (Hadoop) allow ACFRW to limit nodes to local DC (CASSANDRA-7252)
 * (cqlsh) cqlsh should automatically disable tracing when selecting
   from system_traces (CASSANDRA-7641)
 * (Hadoop) Add CqlOutputFormat (CASSANDRA-6927)
 * Don't depend on cassandra config for nodetool ring (CASSANDRA-7508)
 * (cqlsh) Fix failing cqlsh formatting tests (CASSANDRA-7703)
 * Fix IncompatibleClassChangeError from hadoop2 (CASSANDRA-7229)
 * Add 'nodetool sethintedhandoffthrottlekb' (CASSANDRA-7635)
 * (cqlsh) Add tab-completion for CREATE/DROP USER IF [NOT] EXISTS (CASSANDRA-7611)
 * Catch errors when the JVM pulls the rug out from GCInspector (CASSANDRA-5345)
 * cqlsh fails when version number parts are not int (CASSANDRA-7524)
 * Fix NPE when table dropped during streaming (CASSANDRA-7946)
 * Fix wrong progress when streaming uncompressed (CASSANDRA-7878)
 * Fix possible infinite loop in creating repair range (CASSANDRA-7983)
 * Fix unit in nodetool for streaming throughput (CASSANDRA-7375)
Merged from 1.2:
 * Don't index tombstones (CASSANDRA-7828)
 * Improve PasswordAuthenticator default super user setup (CASSANDRA-7788)


2.1.0
 * (cqlsh) Removed "ALTER TYPE <name> RENAME TO <name>" from tab-completion
   (CASSANDRA-7895)
 * Fixed IllegalStateException in anticompaction (CASSANDRA-7892)
 * cqlsh: DESCRIBE support for frozen UDTs, tuples (CASSANDRA-7863)
 * Avoid exposing internal classes over JMX (CASSANDRA-7879)
 * Add null check for keys when freezing collection (CASSANDRA-7869)
 * Improve stress workload realism (CASSANDRA-7519)
Merged from 2.0:
 * Configure system.paxos with LeveledCompactionStrategy (CASSANDRA-7753)
 * Fix ALTER clustering column type from DateType to TimestampType when
   using DESC clustering order (CASSANRDA-7797)
 * Throw EOFException if we run out of chunks in compressed datafile
   (CASSANDRA-7664)
 * Fix PRSI handling of CQL3 row markers for row cleanup (CASSANDRA-7787)
 * Fix dropping collection when it's the last regular column (CASSANDRA-7744)
 * Make StreamReceiveTask thread safe and gc friendly (CASSANDRA-7795)
 * Validate empty cell names from counter updates (CASSANDRA-7798)
Merged from 1.2:
 * Don't allow compacted sstables to be marked as compacting (CASSANDRA-7145)
 * Track expired tombstones (CASSANDRA-7810)


2.1.0-rc7
 * Add frozen keyword and require UDT to be frozen (CASSANDRA-7857)
 * Track added sstable size correctly (CASSANDRA-7239)
 * (cqlsh) Fix case insensitivity (CASSANDRA-7834)
 * Fix failure to stream ranges when moving (CASSANDRA-7836)
 * Correctly remove tmplink files (CASSANDRA-7803)
 * (cqlsh) Fix column name formatting for functions, CAS operations,
   and UDT field selections (CASSANDRA-7806)
 * (cqlsh) Fix COPY FROM handling of null/empty primary key
   values (CASSANDRA-7792)
 * Fix ordering of static cells (CASSANDRA-7763)
Merged from 2.0:
 * Forbid re-adding dropped counter columns (CASSANDRA-7831)
 * Fix CFMetaData#isThriftCompatible() for PK-only tables (CASSANDRA-7832)
 * Always reject inequality on the partition key without token()
   (CASSANDRA-7722)
 * Always send Paxos commit to all replicas (CASSANDRA-7479)
 * Make disruptor_thrift_server invocation pool configurable (CASSANDRA-7594)
 * Make repair no-op when RF=1 (CASSANDRA-7864)


2.1.0-rc6
 * Fix OOM issue from netty caching over time (CASSANDRA-7743)
 * json2sstable couldn't import JSON for CQL table (CASSANDRA-7477)
 * Invalidate all caches on table drop (CASSANDRA-7561)
 * Skip strict endpoint selection for ranges if RF == nodes (CASSANRA-7765)
 * Fix Thrift range filtering without 2ary index lookups (CASSANDRA-7741)
 * Add tracing entries about concurrent range requests (CASSANDRA-7599)
 * (cqlsh) Fix DESCRIBE for NTS keyspaces (CASSANDRA-7729)
 * Remove netty buffer ref-counting (CASSANDRA-7735)
 * Pass mutated cf to index updater for use by PRSI (CASSANDRA-7742)
 * Include stress yaml example in release and deb (CASSANDRA-7717)
 * workaround for netty issue causing corrupted data off the wire (CASSANDRA-7695)
 * cqlsh DESC CLUSTER fails retrieving ring information (CASSANDRA-7687)
 * Fix binding null values inside UDT (CASSANDRA-7685)
 * Fix UDT field selection with empty fields (CASSANDRA-7670)
 * Bogus deserialization of static cells from sstable (CASSANDRA-7684)
 * Fix NPE on compaction leftover cleanup for dropped table (CASSANDRA-7770)
Merged from 2.0:
 * Fix race condition in StreamTransferTask that could lead to
   infinite loops and premature sstable deletion (CASSANDRA-7704)
 * (cqlsh) Wait up to 10 sec for a tracing session (CASSANDRA-7222)
 * Fix NPE in FileCacheService.sizeInBytes (CASSANDRA-7756)
 * Remove duplicates from StorageService.getJoiningNodes (CASSANDRA-7478)
 * Clone token map outside of hot gossip loops (CASSANDRA-7758)
 * Fix MS expiring map timeout for Paxos messages (CASSANDRA-7752)
 * Do not flush on truncate if durable_writes is false (CASSANDRA-7750)
 * Give CRR a default input_cql Statement (CASSANDRA-7226)
 * Better error message when adding a collection with the same name
   than a previously dropped one (CASSANDRA-6276)
 * Fix validation when adding static columns (CASSANDRA-7730)
 * (Thrift) fix range deletion of supercolumns (CASSANDRA-7733)
 * Fix potential AssertionError in RangeTombstoneList (CASSANDRA-7700)
 * Validate arguments of blobAs* functions (CASSANDRA-7707)
 * Fix potential AssertionError with 2ndary indexes (CASSANDRA-6612)
 * Avoid logging CompactionInterrupted at ERROR (CASSANDRA-7694)
 * Minor leak in sstable2jon (CASSANDRA-7709)
 * Add cassandra.auto_bootstrap system property (CASSANDRA-7650)
 * Update java driver (for hadoop) (CASSANDRA-7618)
 * Remove CqlPagingRecordReader/CqlPagingInputFormat (CASSANDRA-7570)
 * Support connecting to ipv6 jmx with nodetool (CASSANDRA-7669)


2.1.0-rc5
 * Reject counters inside user types (CASSANDRA-7672)
 * Switch to notification-based GCInspector (CASSANDRA-7638)
 * (cqlsh) Handle nulls in UDTs and tuples correctly (CASSANDRA-7656)
 * Don't use strict consistency when replacing (CASSANDRA-7568)
 * Fix min/max cell name collection on 2.0 SSTables with range
   tombstones (CASSANDRA-7593)
 * Tolerate min/max cell names of different lengths (CASSANDRA-7651)
 * Filter cached results correctly (CASSANDRA-7636)
 * Fix tracing on the new SEPExecutor (CASSANDRA-7644)
 * Remove shuffle and taketoken (CASSANDRA-7601)
 * Clean up Windows batch scripts (CASSANDRA-7619)
 * Fix native protocol drop user type notification (CASSANDRA-7571)
 * Give read access to system.schema_usertypes to all authenticated users
   (CASSANDRA-7578)
 * (cqlsh) Fix cqlsh display when zero rows are returned (CASSANDRA-7580)
 * Get java version correctly when JAVA_TOOL_OPTIONS is set (CASSANDRA-7572)
 * Fix NPE when dropping index from non-existent keyspace, AssertionError when
   dropping non-existent index with IF EXISTS (CASSANDRA-7590)
 * Fix sstablelevelresetter hang (CASSANDRA-7614)
 * (cqlsh) Fix deserialization of blobs (CASSANDRA-7603)
 * Use "keyspace updated" schema change message for UDT changes in v1 and
   v2 protocols (CASSANDRA-7617)
 * Fix tracing of range slices and secondary index lookups that are local
   to the coordinator (CASSANDRA-7599)
 * Set -Dcassandra.storagedir for all tool shell scripts (CASSANDRA-7587)
 * Don't swap max/min col names when mutating sstable metadata (CASSANDRA-7596)
 * (cqlsh) Correctly handle paged result sets (CASSANDRA-7625)
 * (cqlsh) Improve waiting for a trace to complete (CASSANDRA-7626)
 * Fix tracing of concurrent range slices and 2ary index queries (CASSANDRA-7626)
 * Fix scrub against collection type (CASSANDRA-7665)
Merged from 2.0:
 * Set gc_grace_seconds to seven days for system schema tables (CASSANDRA-7668)
 * SimpleSeedProvider no longer caches seeds forever (CASSANDRA-7663)
 * Always flush on truncate (CASSANDRA-7511)
 * Fix ReversedType(DateType) mapping to native protocol (CASSANDRA-7576)
 * Always merge ranges owned by a single node (CASSANDRA-6930)
 * Track max/min timestamps for range tombstones (CASSANDRA-7647)
 * Fix NPE when listing saved caches dir (CASSANDRA-7632)


2.1.0-rc4
 * Fix word count hadoop example (CASSANDRA-7200)
 * Updated memtable_cleanup_threshold and memtable_flush_writers defaults 
   (CASSANDRA-7551)
 * (Windows) fix startup when WMI memory query fails (CASSANDRA-7505)
 * Anti-compaction proceeds if any part of the repair failed (CASSANDRA-7521)
 * Add missing table name to DROP INDEX responses and notifications (CASSANDRA-7539)
 * Bump CQL version to 3.2.0 and update CQL documentation (CASSANDRA-7527)
 * Fix configuration error message when running nodetool ring (CASSANDRA-7508)
 * Support conditional updates, tuple type, and the v3 protocol in cqlsh (CASSANDRA-7509)
 * Handle queries on multiple secondary index types (CASSANDRA-7525)
 * Fix cqlsh authentication with v3 native protocol (CASSANDRA-7564)
 * Fix NPE when unknown prepared statement ID is used (CASSANDRA-7454)
Merged from 2.0:
 * (Windows) force range-based repair to non-sequential mode (CASSANDRA-7541)
 * Fix range merging when DES scores are zero (CASSANDRA-7535)
 * Warn when SSL certificates have expired (CASSANDRA-7528)
 * Fix error when doing reversed queries with static columns (CASSANDRA-7490)
Merged from 1.2:
 * Set correct stream ID on responses when non-Exception Throwables
   are thrown while handling native protocol messages (CASSANDRA-7470)


2.1.0-rc3
 * Consider expiry when reconciling otherwise equal cells (CASSANDRA-7403)
 * Introduce CQL support for stress tool (CASSANDRA-6146)
 * Fix ClassCastException processing expired messages (CASSANDRA-7496)
 * Fix prepared marker for collections inside UDT (CASSANDRA-7472)
 * Remove left-over populate_io_cache_on_flush and replicate_on_write
   uses (CASSANDRA-7493)
 * (Windows) handle spaces in path names (CASSANDRA-7451)
 * Ensure writes have completed after dropping a table, before recycling
   commit log segments (CASSANDRA-7437)
 * Remove left-over rows_per_partition_to_cache (CASSANDRA-7493)
 * Fix error when CONTAINS is used with a bind marker (CASSANDRA-7502)
 * Properly reject unknown UDT field (CASSANDRA-7484)
Merged from 2.0:
 * Fix CC#collectTimeOrderedData() tombstone optimisations (CASSANDRA-7394)
 * Support DISTINCT for static columns and fix behaviour when DISTINC is
   not use (CASSANDRA-7305).
 * Workaround JVM NPE on JMX bind failure (CASSANDRA-7254)
 * Fix race in FileCacheService RemovalListener (CASSANDRA-7278)
 * Fix inconsistent use of consistencyForCommit that allowed LOCAL_QUORUM
   operations to incorrect become full QUORUM (CASSANDRA-7345)
 * Properly handle unrecognized opcodes and flags (CASSANDRA-7440)
 * (Hadoop) close CqlRecordWriter clients when finished (CASSANDRA-7459)
 * Commit disk failure policy (CASSANDRA-7429)
 * Make sure high level sstables get compacted (CASSANDRA-7414)
 * Fix AssertionError when using empty clustering columns and static columns
   (CASSANDRA-7455)
 * Add option to disable STCS in L0 (CASSANDRA-6621)
 * Upgrade to snappy-java 1.0.5.2 (CASSANDRA-7476)


2.1.0-rc2
 * Fix heap size calculation for CompoundSparseCellName and 
   CompoundSparseCellName.WithCollection (CASSANDRA-7421)
 * Allow counter mutations in UNLOGGED batches (CASSANDRA-7351)
 * Modify reconcile logic to always pick a tombstone over a counter cell
   (CASSANDRA-7346)
 * Avoid incremental compaction on Windows (CASSANDRA-7365)
 * Fix exception when querying a composite-keyed table with a collection index
   (CASSANDRA-7372)
 * Use node's host id in place of counter ids (CASSANDRA-7366)
 * Fix error when doing reversed queries with static columns (CASSANDRA-7490)
 * Backport CASSANDRA-6747 (CASSANDRA-7560)
 * Track max/min timestamps for range tombstones (CASSANDRA-7647)
 * Fix NPE when listing saved caches dir (CASSANDRA-7632)
 * Fix sstableloader unable to connect encrypted node (CASSANDRA-7585)
Merged from 1.2:
 * Clone token map outside of hot gossip loops (CASSANDRA-7758)
 * Add stop method to EmbeddedCassandraService (CASSANDRA-7595)
 * Support connecting to ipv6 jmx with nodetool (CASSANDRA-7669)
 * Set gc_grace_seconds to seven days for system schema tables (CASSANDRA-7668)
 * SimpleSeedProvider no longer caches seeds forever (CASSANDRA-7663)
 * Set correct stream ID on responses when non-Exception Throwables
   are thrown while handling native protocol messages (CASSANDRA-7470)
 * Fix row size miscalculation in LazilyCompactedRow (CASSANDRA-7543)
 * Fix race in background compaction check (CASSANDRA-7745)
 * Don't clear out range tombstones during compaction (CASSANDRA-7808)


2.1.0-rc1
 * Revert flush directory (CASSANDRA-6357)
 * More efficient executor service for fast operations (CASSANDRA-4718)
 * Move less common tools into a new cassandra-tools package (CASSANDRA-7160)
 * Support more concurrent requests in native protocol (CASSANDRA-7231)
 * Add tab-completion to debian nodetool packaging (CASSANDRA-6421)
 * Change concurrent_compactors defaults (CASSANDRA-7139)
 * Add PowerShell Windows launch scripts (CASSANDRA-7001)
 * Make commitlog archive+restore more robust (CASSANDRA-6974)
 * Fix marking commitlogsegments clean (CASSANDRA-6959)
 * Add snapshot "manifest" describing files included (CASSANDRA-6326)
 * Parallel streaming for sstableloader (CASSANDRA-3668)
 * Fix bugs in supercolumns handling (CASSANDRA-7138)
 * Fix ClassClassException on composite dense tables (CASSANDRA-7112)
 * Cleanup and optimize collation and slice iterators (CASSANDRA-7107)
 * Upgrade NBHM lib (CASSANDRA-7128)
 * Optimize netty server (CASSANDRA-6861)
 * Fix repair hang when given CF does not exist (CASSANDRA-7189)
 * Allow c* to be shutdown in an embedded mode (CASSANDRA-5635)
 * Add server side batching to native transport (CASSANDRA-5663)
 * Make batchlog replay asynchronous (CASSANDRA-6134)
 * remove unused classes (CASSANDRA-7197)
 * Limit user types to the keyspace they are defined in (CASSANDRA-6643)
 * Add validate method to CollectionType (CASSANDRA-7208)
 * New serialization format for UDT values (CASSANDRA-7209, CASSANDRA-7261)
 * Fix nodetool netstats (CASSANDRA-7270)
 * Fix potential ClassCastException in HintedHandoffManager (CASSANDRA-7284)
 * Use prepared statements internally (CASSANDRA-6975)
 * Fix broken paging state with prepared statement (CASSANDRA-7120)
 * Fix IllegalArgumentException in CqlStorage (CASSANDRA-7287)
 * Allow nulls/non-existant fields in UDT (CASSANDRA-7206)
 * Add Thrift MultiSliceRequest (CASSANDRA-6757, CASSANDRA-7027)
 * Handle overlapping MultiSlices (CASSANDRA-7279)
 * Fix DataOutputTest on Windows (CASSANDRA-7265)
 * Embedded sets in user defined data-types are not updating (CASSANDRA-7267)
 * Add tuple type to CQL/native protocol (CASSANDRA-7248)
 * Fix CqlPagingRecordReader on tables with few rows (CASSANDRA-7322)
Merged from 2.0:
 * Copy compaction options to make sure they are reloaded (CASSANDRA-7290)
 * Add option to do more aggressive tombstone compactions (CASSANDRA-6563)
 * Don't try to compact already-compacting files in HHOM (CASSANDRA-7288)
 * Always reallocate buffers in HSHA (CASSANDRA-6285)
 * (Hadoop) support authentication in CqlRecordReader (CASSANDRA-7221)
 * (Hadoop) Close java driver Cluster in CQLRR.close (CASSANDRA-7228)
 * Warn when 'USING TIMESTAMP' is used on a CAS BATCH (CASSANDRA-7067)
 * return all cpu values from BackgroundActivityMonitor.readAndCompute (CASSANDRA-7183)
 * Correctly delete scheduled range xfers (CASSANDRA-7143)
 * return all cpu values from BackgroundActivityMonitor.readAndCompute (CASSANDRA-7183)  
 * reduce garbage creation in calculatePendingRanges (CASSANDRA-7191)
 * fix c* launch issues on Russian os's due to output of linux 'free' cmd (CASSANDRA-6162)
 * Fix disabling autocompaction (CASSANDRA-7187)
 * Fix potential NumberFormatException when deserializing IntegerType (CASSANDRA-7088)
 * cqlsh can't tab-complete disabling compaction (CASSANDRA-7185)
 * cqlsh: Accept and execute CQL statement(s) from command-line parameter (CASSANDRA-7172)
 * Fix IllegalStateException in CqlPagingRecordReader (CASSANDRA-7198)
 * Fix the InvertedIndex trigger example (CASSANDRA-7211)
 * Add --resolve-ip option to 'nodetool ring' (CASSANDRA-7210)
 * reduce garbage on codec flag deserialization (CASSANDRA-7244) 
 * Fix duplicated error messages on directory creation error at startup (CASSANDRA-5818)
 * Proper null handle for IF with map element access (CASSANDRA-7155)
 * Improve compaction visibility (CASSANDRA-7242)
 * Correctly delete scheduled range xfers (CASSANDRA-7143)
 * Make batchlog replica selection rack-aware (CASSANDRA-6551)
 * Fix CFMetaData#getColumnDefinitionFromColumnName() (CASSANDRA-7074)
 * Fix writetime/ttl functions for static columns (CASSANDRA-7081)
 * Suggest CTRL-C or semicolon after three blank lines in cqlsh (CASSANDRA-7142)
 * Fix 2ndary index queries with DESC clustering order (CASSANDRA-6950)
 * Invalid key cache entries on DROP (CASSANDRA-6525)
 * Fix flapping RecoveryManagerTest (CASSANDRA-7084)
 * Add missing iso8601 patterns for date strings (CASSANDRA-6973)
 * Support selecting multiple rows in a partition using IN (CASSANDRA-6875)
 * Add authentication support to shuffle (CASSANDRA-6484)
 * Swap local and global default read repair chances (CASSANDRA-7320)
 * Add conditional CREATE/DROP USER support (CASSANDRA-7264)
 * Cqlsh counts non-empty lines for "Blank lines" warning (CASSANDRA-7325)
Merged from 1.2:
 * Add Cloudstack snitch (CASSANDRA-7147)
 * Update system.peers correctly when relocating tokens (CASSANDRA-7126)
 * Add Google Compute Engine snitch (CASSANDRA-7132)
 * remove duplicate query for local tokens (CASSANDRA-7182)
 * exit CQLSH with error status code if script fails (CASSANDRA-6344)
 * Fix bug with some IN queries missig results (CASSANDRA-7105)
 * Fix availability validation for LOCAL_ONE CL (CASSANDRA-7319)
 * Hint streaming can cause decommission to fail (CASSANDRA-7219)


2.1.0-beta2
 * Increase default CL space to 8GB (CASSANDRA-7031)
 * Add range tombstones to read repair digests (CASSANDRA-6863)
 * Fix BTree.clear for large updates (CASSANDRA-6943)
 * Fail write instead of logging a warning when unable to append to CL
   (CASSANDRA-6764)
 * Eliminate possibility of CL segment appearing twice in active list 
   (CASSANDRA-6557)
 * Apply DONTNEED fadvise to commitlog segments (CASSANDRA-6759)
 * Switch CRC component to Adler and include it for compressed sstables 
   (CASSANDRA-4165)
 * Allow cassandra-stress to set compaction strategy options (CASSANDRA-6451)
 * Add broadcast_rpc_address option to cassandra.yaml (CASSANDRA-5899)
 * Auto reload GossipingPropertyFileSnitch config (CASSANDRA-5897)
 * Fix overflow of memtable_total_space_in_mb (CASSANDRA-6573)
 * Fix ABTC NPE and apply update function correctly (CASSANDRA-6692)
 * Allow nodetool to use a file or prompt for password (CASSANDRA-6660)
 * Fix AIOOBE when concurrently accessing ABSC (CASSANDRA-6742)
 * Fix assertion error in ALTER TYPE RENAME (CASSANDRA-6705)
 * Scrub should not always clear out repaired status (CASSANDRA-5351)
 * Improve handling of range tombstone for wide partitions (CASSANDRA-6446)
 * Fix ClassCastException for compact table with composites (CASSANDRA-6738)
 * Fix potentially repairing with wrong nodes (CASSANDRA-6808)
 * Change caching option syntax (CASSANDRA-6745)
 * Fix stress to do proper counter reads (CASSANDRA-6835)
 * Fix help message for stress counter_write (CASSANDRA-6824)
 * Fix stress smart Thrift client to pick servers correctly (CASSANDRA-6848)
 * Add logging levels (minimal, normal or verbose) to stress tool (CASSANDRA-6849)
 * Fix race condition in Batch CLE (CASSANDRA-6860)
 * Improve cleanup/scrub/upgradesstables failure handling (CASSANDRA-6774)
 * ByteBuffer write() methods for serializing sstables (CASSANDRA-6781)
 * Proper compare function for CollectionType (CASSANDRA-6783)
 * Update native server to Netty 4 (CASSANDRA-6236)
 * Fix off-by-one error in stress (CASSANDRA-6883)
 * Make OpOrder AutoCloseable (CASSANDRA-6901)
 * Remove sync repair JMX interface (CASSANDRA-6900)
 * Add multiple memory allocation options for memtables (CASSANDRA-6689, 6694)
 * Remove adjusted op rate from stress output (CASSANDRA-6921)
 * Add optimized CF.hasColumns() implementations (CASSANDRA-6941)
 * Serialize batchlog mutations with the version of the target node
   (CASSANDRA-6931)
 * Optimize CounterColumn#reconcile() (CASSANDRA-6953)
 * Properly remove 1.2 sstable support in 2.1 (CASSANDRA-6869)
 * Lock counter cells, not partitions (CASSANDRA-6880)
 * Track presence of legacy counter shards in sstables (CASSANDRA-6888)
 * Ensure safe resource cleanup when replacing sstables (CASSANDRA-6912)
 * Add failure handler to async callback (CASSANDRA-6747)
 * Fix AE when closing SSTable without releasing reference (CASSANDRA-7000)
 * Clean up IndexInfo on keyspace/table drops (CASSANDRA-6924)
 * Only snapshot relative SSTables when sequential repair (CASSANDRA-7024)
 * Require nodetool rebuild_index to specify index names (CASSANDRA-7038)
 * fix cassandra stress errors on reads with native protocol (CASSANDRA-7033)
 * Use OpOrder to guard sstable references for reads (CASSANDRA-6919)
 * Preemptive opening of compaction result (CASSANDRA-6916)
 * Multi-threaded scrub/cleanup/upgradesstables (CASSANDRA-5547)
 * Optimize cellname comparison (CASSANDRA-6934)
 * Native protocol v3 (CASSANDRA-6855)
 * Optimize Cell liveness checks and clean up Cell (CASSANDRA-7119)
 * Support consistent range movements (CASSANDRA-2434)
 * Display min timestamp in sstablemetadata viewer (CASSANDRA-6767)
Merged from 2.0:
 * Avoid race-prone second "scrub" of system keyspace (CASSANDRA-6797)
 * Pool CqlRecordWriter clients by inetaddress rather than Range
   (CASSANDRA-6665)
 * Fix compaction_history timestamps (CASSANDRA-6784)
 * Compare scores of full replica ordering in DES (CASSANDRA-6683)
 * fix CME in SessionInfo updateProgress affecting netstats (CASSANDRA-6577)
 * Allow repairing between specific replicas (CASSANDRA-6440)
 * Allow per-dc enabling of hints (CASSANDRA-6157)
 * Add compatibility for Hadoop 0.2.x (CASSANDRA-5201)
 * Fix EstimatedHistogram races (CASSANDRA-6682)
 * Failure detector correctly converts initial value to nanos (CASSANDRA-6658)
 * Add nodetool taketoken to relocate vnodes (CASSANDRA-4445)
 * Expose bulk loading progress over JMX (CASSANDRA-4757)
 * Correctly handle null with IF conditions and TTL (CASSANDRA-6623)
 * Account for range/row tombstones in tombstone drop
   time histogram (CASSANDRA-6522)
 * Stop CommitLogSegment.close() from calling sync() (CASSANDRA-6652)
 * Make commitlog failure handling configurable (CASSANDRA-6364)
 * Avoid overlaps in LCS (CASSANDRA-6688)
 * Improve support for paginating over composites (CASSANDRA-4851)
 * Fix count(*) queries in a mixed cluster (CASSANDRA-6707)
 * Improve repair tasks(snapshot, differencing) concurrency (CASSANDRA-6566)
 * Fix replaying pre-2.0 commit logs (CASSANDRA-6714)
 * Add static columns to CQL3 (CASSANDRA-6561)
 * Optimize single partition batch statements (CASSANDRA-6737)
 * Disallow post-query re-ordering when paging (CASSANDRA-6722)
 * Fix potential paging bug with deleted columns (CASSANDRA-6748)
 * Fix NPE on BulkLoader caused by losing StreamEvent (CASSANDRA-6636)
 * Fix truncating compression metadata (CASSANDRA-6791)
 * Add CMSClassUnloadingEnabled JVM option (CASSANDRA-6541)
 * Catch memtable flush exceptions during shutdown (CASSANDRA-6735)
 * Fix upgradesstables NPE for non-CF-based indexes (CASSANDRA-6645)
 * Fix UPDATE updating PRIMARY KEY columns implicitly (CASSANDRA-6782)
 * Fix IllegalArgumentException when updating from 1.2 with SuperColumns
   (CASSANDRA-6733)
 * FBUtilities.singleton() should use the CF comparator (CASSANDRA-6778)
 * Fix CQLSStableWriter.addRow(Map<String, Object>) (CASSANDRA-6526)
 * Fix HSHA server introducing corrupt data (CASSANDRA-6285)
 * Fix CAS conditions for COMPACT STORAGE tables (CASSANDRA-6813)
 * Starting threads in OutboundTcpConnectionPool constructor causes race conditions (CASSANDRA-7177)
 * Allow overriding cassandra-rackdc.properties file (CASSANDRA-7072)
 * Set JMX RMI port to 7199 (CASSANDRA-7087)
 * Use LOCAL_QUORUM for data reads at LOCAL_SERIAL (CASSANDRA-6939)
 * Log a warning for large batches (CASSANDRA-6487)
 * Put nodes in hibernate when join_ring is false (CASSANDRA-6961)
 * Avoid early loading of non-system keyspaces before compaction-leftovers 
   cleanup at startup (CASSANDRA-6913)
 * Restrict Windows to parallel repairs (CASSANDRA-6907)
 * (Hadoop) Allow manually specifying start/end tokens in CFIF (CASSANDRA-6436)
 * Fix NPE in MeteredFlusher (CASSANDRA-6820)
 * Fix race processing range scan responses (CASSANDRA-6820)
 * Allow deleting snapshots from dropped keyspaces (CASSANDRA-6821)
 * Add uuid() function (CASSANDRA-6473)
 * Omit tombstones from schema digests (CASSANDRA-6862)
 * Include correct consistencyLevel in LWT timeout (CASSANDRA-6884)
 * Lower chances for losing new SSTables during nodetool refresh and
   ColumnFamilyStore.loadNewSSTables (CASSANDRA-6514)
 * Add support for DELETE ... IF EXISTS to CQL3 (CASSANDRA-5708)
 * Update hadoop_cql3_word_count example (CASSANDRA-6793)
 * Fix handling of RejectedExecution in sync Thrift server (CASSANDRA-6788)
 * Log more information when exceeding tombstone_warn_threshold (CASSANDRA-6865)
 * Fix truncate to not abort due to unreachable fat clients (CASSANDRA-6864)
 * Fix schema concurrency exceptions (CASSANDRA-6841)
 * Fix leaking validator FH in StreamWriter (CASSANDRA-6832)
 * Fix saving triggers to schema (CASSANDRA-6789)
 * Fix trigger mutations when base mutation list is immutable (CASSANDRA-6790)
 * Fix accounting in FileCacheService to allow re-using RAR (CASSANDRA-6838)
 * Fix static counter columns (CASSANDRA-6827)
 * Restore expiring->deleted (cell) compaction optimization (CASSANDRA-6844)
 * Fix CompactionManager.needsCleanup (CASSANDRA-6845)
 * Correctly compare BooleanType values other than 0 and 1 (CASSANDRA-6779)
 * Read message id as string from earlier versions (CASSANDRA-6840)
 * Properly use the Paxos consistency for (non-protocol) batch (CASSANDRA-6837)
 * Add paranoid disk failure option (CASSANDRA-6646)
 * Improve PerRowSecondaryIndex performance (CASSANDRA-6876)
 * Extend triggers to support CAS updates (CASSANDRA-6882)
 * Static columns with IF NOT EXISTS don't always work as expected (CASSANDRA-6873)
 * Fix paging with SELECT DISTINCT (CASSANDRA-6857)
 * Fix UnsupportedOperationException on CAS timeout (CASSANDRA-6923)
 * Improve MeteredFlusher handling of MF-unaffected column families
   (CASSANDRA-6867)
 * Add CqlRecordReader using native pagination (CASSANDRA-6311)
 * Add QueryHandler interface (CASSANDRA-6659)
 * Track liveRatio per-memtable, not per-CF (CASSANDRA-6945)
 * Make sure upgradesstables keeps sstable level (CASSANDRA-6958)
 * Fix LIMIT with static columns (CASSANDRA-6956)
 * Fix clash with CQL column name in thrift validation (CASSANDRA-6892)
 * Fix error with super columns in mixed 1.2-2.0 clusters (CASSANDRA-6966)
 * Fix bad skip of sstables on slice query with composite start/finish (CASSANDRA-6825)
 * Fix unintended update with conditional statement (CASSANDRA-6893)
 * Fix map element access in IF (CASSANDRA-6914)
 * Avoid costly range calculations for range queries on system keyspaces
   (CASSANDRA-6906)
 * Fix SSTable not released if stream session fails (CASSANDRA-6818)
 * Avoid build failure due to ANTLR timeout (CASSANDRA-6991)
 * Queries on compact tables can return more rows that requested (CASSANDRA-7052)
 * USING TIMESTAMP for batches does not work (CASSANDRA-7053)
 * Fix performance regression from CASSANDRA-5614 (CASSANDRA-6949)
 * Ensure that batchlog and hint timeouts do not produce hints (CASSANDRA-7058)
 * Merge groupable mutations in TriggerExecutor#execute() (CASSANDRA-7047)
 * Plug holes in resource release when wiring up StreamSession (CASSANDRA-7073)
 * Re-add parameter columns to tracing session (CASSANDRA-6942)
 * Preserves CQL metadata when updating table from thrift (CASSANDRA-6831)
Merged from 1.2:
 * Fix nodetool display with vnodes (CASSANDRA-7082)
 * Add UNLOGGED, COUNTER options to BATCH documentation (CASSANDRA-6816)
 * add extra SSL cipher suites (CASSANDRA-6613)
 * fix nodetool getsstables for blob PK (CASSANDRA-6803)
 * Fix BatchlogManager#deleteBatch() use of millisecond timestamps
   (CASSANDRA-6822)
 * Continue assassinating even if the endpoint vanishes (CASSANDRA-6787)
 * Schedule schema pulls on change (CASSANDRA-6971)
 * Non-droppable verbs shouldn't be dropped from OTC (CASSANDRA-6980)
 * Shutdown batchlog executor in SS#drain() (CASSANDRA-7025)
 * Fix batchlog to account for CF truncation records (CASSANDRA-6999)
 * Fix CQLSH parsing of functions and BLOB literals (CASSANDRA-7018)
 * Properly load trustore in the native protocol (CASSANDRA-6847)
 * Always clean up references in SerializingCache (CASSANDRA-6994)
 * Don't shut MessagingService down when replacing a node (CASSANDRA-6476)
 * fix npe when doing -Dcassandra.fd_initial_value_ms (CASSANDRA-6751)


2.1.0-beta1
 * Add flush directory distinct from compaction directories (CASSANDRA-6357)
 * Require JNA by default (CASSANDRA-6575)
 * add listsnapshots command to nodetool (CASSANDRA-5742)
 * Introduce AtomicBTreeColumns (CASSANDRA-6271, 6692)
 * Multithreaded commitlog (CASSANDRA-3578)
 * allocate fixed index summary memory pool and resample cold index summaries 
   to use less memory (CASSANDRA-5519)
 * Removed multithreaded compaction (CASSANDRA-6142)
 * Parallelize fetching rows for low-cardinality indexes (CASSANDRA-1337)
 * change logging from log4j to logback (CASSANDRA-5883)
 * switch to LZ4 compression for internode communication (CASSANDRA-5887)
 * Stop using Thrift-generated Index* classes internally (CASSANDRA-5971)
 * Remove 1.2 network compatibility code (CASSANDRA-5960)
 * Remove leveled json manifest migration code (CASSANDRA-5996)
 * Remove CFDefinition (CASSANDRA-6253)
 * Use AtomicIntegerFieldUpdater in RefCountedMemory (CASSANDRA-6278)
 * User-defined types for CQL3 (CASSANDRA-5590)
 * Use of o.a.c.metrics in nodetool (CASSANDRA-5871, 6406)
 * Batch read from OTC's queue and cleanup (CASSANDRA-1632)
 * Secondary index support for collections (CASSANDRA-4511, 6383)
 * SSTable metadata(Stats.db) format change (CASSANDRA-6356)
 * Push composites support in the storage engine
   (CASSANDRA-5417, CASSANDRA-6520)
 * Add snapshot space used to cfstats (CASSANDRA-6231)
 * Add cardinality estimator for key count estimation (CASSANDRA-5906)
 * CF id is changed to be non-deterministic. Data dir/key cache are created
   uniquely for CF id (CASSANDRA-5202)
 * New counters implementation (CASSANDRA-6504)
 * Replace UnsortedColumns, EmptyColumns, TreeMapBackedSortedColumns with new
   ArrayBackedSortedColumns (CASSANDRA-6630, CASSANDRA-6662, CASSANDRA-6690)
 * Add option to use row cache with a given amount of rows (CASSANDRA-5357)
 * Avoid repairing already repaired data (CASSANDRA-5351)
 * Reject counter updates with USING TTL/TIMESTAMP (CASSANDRA-6649)
 * Replace index_interval with min/max_index_interval (CASSANDRA-6379)
 * Lift limitation that order by columns must be selected for IN queries (CASSANDRA-4911)


2.0.5
 * Reduce garbage generated by bloom filter lookups (CASSANDRA-6609)
 * Add ks.cf names to tombstone logging (CASSANDRA-6597)
 * Use LOCAL_QUORUM for LWT operations at LOCAL_SERIAL (CASSANDRA-6495)
 * Wait for gossip to settle before accepting client connections (CASSANDRA-4288)
 * Delete unfinished compaction incrementally (CASSANDRA-6086)
 * Allow specifying custom secondary index options in CQL3 (CASSANDRA-6480)
 * Improve replica pinning for cache efficiency in DES (CASSANDRA-6485)
 * Fix LOCAL_SERIAL from thrift (CASSANDRA-6584)
 * Don't special case received counts in CAS timeout exceptions (CASSANDRA-6595)
 * Add support for 2.1 global counter shards (CASSANDRA-6505)
 * Fix NPE when streaming connection is not yet established (CASSANDRA-6210)
 * Avoid rare duplicate read repair triggering (CASSANDRA-6606)
 * Fix paging discardFirst (CASSANDRA-6555)
 * Fix ArrayIndexOutOfBoundsException in 2ndary index query (CASSANDRA-6470)
 * Release sstables upon rebuilding 2i (CASSANDRA-6635)
 * Add AbstractCompactionStrategy.startup() method (CASSANDRA-6637)
 * SSTableScanner may skip rows during cleanup (CASSANDRA-6638)
 * sstables from stalled repair sessions can resurrect deleted data (CASSANDRA-6503)
 * Switch stress to use ITransportFactory (CASSANDRA-6641)
 * Fix IllegalArgumentException during prepare (CASSANDRA-6592)
 * Fix possible loss of 2ndary index entries during compaction (CASSANDRA-6517)
 * Fix direct Memory on architectures that do not support unaligned long access
   (CASSANDRA-6628)
 * Let scrub optionally skip broken counter partitions (CASSANDRA-5930)
Merged from 1.2:
 * fsync compression metadata (CASSANDRA-6531)
 * Validate CF existence on execution for prepared statement (CASSANDRA-6535)
 * Add ability to throttle batchlog replay (CASSANDRA-6550)
 * Fix executing LOCAL_QUORUM with SimpleStrategy (CASSANDRA-6545)
 * Avoid StackOverflow when using large IN queries (CASSANDRA-6567)
 * Nodetool upgradesstables includes secondary indexes (CASSANDRA-6598)
 * Paginate batchlog replay (CASSANDRA-6569)
 * skip blocking on streaming during drain (CASSANDRA-6603)
 * Improve error message when schema doesn't match loaded sstable (CASSANDRA-6262)
 * Add properties to adjust FD initial value and max interval (CASSANDRA-4375)
 * Fix preparing with batch and delete from collection (CASSANDRA-6607)
 * Fix ABSC reverse iterator's remove() method (CASSANDRA-6629)
 * Handle host ID conflicts properly (CASSANDRA-6615)
 * Move handling of migration event source to solve bootstrap race. (CASSANDRA-6648)
 * Make sure compaction throughput value doesn't overflow with int math (CASSANDRA-6647)


2.0.4
 * Allow removing snapshots of no-longer-existing CFs (CASSANDRA-6418)
 * add StorageService.stopDaemon() (CASSANDRA-4268)
 * add IRE for invalid CF supplied to get_count (CASSANDRA-5701)
 * add client encryption support to sstableloader (CASSANDRA-6378)
 * Fix accept() loop for SSL sockets post-shutdown (CASSANDRA-6468)
 * Fix size-tiered compaction in LCS L0 (CASSANDRA-6496)
 * Fix assertion failure in filterColdSSTables (CASSANDRA-6483)
 * Fix row tombstones in larger-than-memory compactions (CASSANDRA-6008)
 * Fix cleanup ClassCastException (CASSANDRA-6462)
 * Reduce gossip memory use by interning VersionedValue strings (CASSANDRA-6410)
 * Allow specifying datacenters to participate in a repair (CASSANDRA-6218)
 * Fix divide-by-zero in PCI (CASSANDRA-6403)
 * Fix setting last compacted key in the wrong level for LCS (CASSANDRA-6284)
 * Add millisecond precision formats to the timestamp parser (CASSANDRA-6395)
 * Expose a total memtable size metric for a CF (CASSANDRA-6391)
 * cqlsh: handle symlinks properly (CASSANDRA-6425)
 * Fix potential infinite loop when paging query with IN (CASSANDRA-6464)
 * Fix assertion error in AbstractQueryPager.discardFirst (CASSANDRA-6447)
 * Fix streaming older SSTable yields unnecessary tombstones (CASSANDRA-6527)
Merged from 1.2:
 * Improved error message on bad properties in DDL queries (CASSANDRA-6453)
 * Randomize batchlog candidates selection (CASSANDRA-6481)
 * Fix thundering herd on endpoint cache invalidation (CASSANDRA-6345, 6485)
 * Improve batchlog write performance with vnodes (CASSANDRA-6488)
 * cqlsh: quote single quotes in strings inside collections (CASSANDRA-6172)
 * Improve gossip performance for typical messages (CASSANDRA-6409)
 * Throw IRE if a prepared statement has more markers than supported 
   (CASSANDRA-5598)
 * Expose Thread metrics for the native protocol server (CASSANDRA-6234)
 * Change snapshot response message verb to INTERNAL to avoid dropping it 
   (CASSANDRA-6415)
 * Warn when collection read has > 65K elements (CASSANDRA-5428)
 * Fix cache persistence when both row and key cache are enabled 
   (CASSANDRA-6413)
 * (Hadoop) add describe_local_ring (CASSANDRA-6268)
 * Fix handling of concurrent directory creation failure (CASSANDRA-6459)
 * Allow executing CREATE statements multiple times (CASSANDRA-6471)
 * Don't send confusing info with timeouts (CASSANDRA-6491)
 * Don't resubmit counter mutation runnables internally (CASSANDRA-6427)
 * Don't drop local mutations without a hint (CASSANDRA-6510)
 * Don't allow null max_hint_window_in_ms (CASSANDRA-6419)
 * Validate SliceRange start and finish lengths (CASSANDRA-6521)


2.0.3
 * Fix FD leak on slice read path (CASSANDRA-6275)
 * Cancel read meter task when closing SSTR (CASSANDRA-6358)
 * free off-heap IndexSummary during bulk (CASSANDRA-6359)
 * Recover from IOException in accept() thread (CASSANDRA-6349)
 * Improve Gossip tolerance of abnormally slow tasks (CASSANDRA-6338)
 * Fix trying to hint timed out counter writes (CASSANDRA-6322)
 * Allow restoring specific columnfamilies from archived CL (CASSANDRA-4809)
 * Avoid flushing compaction_history after each operation (CASSANDRA-6287)
 * Fix repair assertion error when tombstones expire (CASSANDRA-6277)
 * Skip loading corrupt key cache (CASSANDRA-6260)
 * Fixes for compacting larger-than-memory rows (CASSANDRA-6274)
 * Compact hottest sstables first and optionally omit coldest from
   compaction entirely (CASSANDRA-6109)
 * Fix modifying column_metadata from thrift (CASSANDRA-6182)
 * cqlsh: fix LIST USERS output (CASSANDRA-6242)
 * Add IRequestSink interface (CASSANDRA-6248)
 * Update memtable size while flushing (CASSANDRA-6249)
 * Provide hooks around CQL2/CQL3 statement execution (CASSANDRA-6252)
 * Require Permission.SELECT for CAS updates (CASSANDRA-6247)
 * New CQL-aware SSTableWriter (CASSANDRA-5894)
 * Reject CAS operation when the protocol v1 is used (CASSANDRA-6270)
 * Correctly throw error when frame too large (CASSANDRA-5981)
 * Fix serialization bug in PagedRange with 2ndary indexes (CASSANDRA-6299)
 * Fix CQL3 table validation in Thrift (CASSANDRA-6140)
 * Fix bug missing results with IN clauses (CASSANDRA-6327)
 * Fix paging with reversed slices (CASSANDRA-6343)
 * Set minTimestamp correctly to be able to drop expired sstables (CASSANDRA-6337)
 * Support NaN and Infinity as float literals (CASSANDRA-6003)
 * Remove RF from nodetool ring output (CASSANDRA-6289)
 * Fix attempting to flush empty rows (CASSANDRA-6374)
 * Fix potential out of bounds exception when paging (CASSANDRA-6333)
Merged from 1.2:
 * Optimize FD phi calculation (CASSANDRA-6386)
 * Improve initial FD phi estimate when starting up (CASSANDRA-6385)
 * Don't list CQL3 table in CLI describe even if named explicitely 
   (CASSANDRA-5750)
 * Invalidate row cache when dropping CF (CASSANDRA-6351)
 * add non-jamm path for cached statements (CASSANDRA-6293)
 * add windows bat files for shell commands (CASSANDRA-6145)
 * Require logging in for Thrift CQL2/3 statement preparation (CASSANDRA-6254)
 * restrict max_num_tokens to 1536 (CASSANDRA-6267)
 * Nodetool gets default JMX port from cassandra-env.sh (CASSANDRA-6273)
 * make calculatePendingRanges asynchronous (CASSANDRA-6244)
 * Remove blocking flushes in gossip thread (CASSANDRA-6297)
 * Fix potential socket leak in connectionpool creation (CASSANDRA-6308)
 * Allow LOCAL_ONE/LOCAL_QUORUM to work with SimpleStrategy (CASSANDRA-6238)
 * cqlsh: handle 'null' as session duration (CASSANDRA-6317)
 * Fix json2sstable handling of range tombstones (CASSANDRA-6316)
 * Fix missing one row in reverse query (CASSANDRA-6330)
 * Fix reading expired row value from row cache (CASSANDRA-6325)
 * Fix AssertionError when doing set element deletion (CASSANDRA-6341)
 * Make CL code for the native protocol match the one in C* 2.0
   (CASSANDRA-6347)
 * Disallow altering CQL3 table from thrift (CASSANDRA-6370)
 * Fix size computation of prepared statement (CASSANDRA-6369)


2.0.2
 * Update FailureDetector to use nanontime (CASSANDRA-4925)
 * Fix FileCacheService regressions (CASSANDRA-6149)
 * Never return WriteTimeout for CL.ANY (CASSANDRA-6132)
 * Fix race conditions in bulk loader (CASSANDRA-6129)
 * Add configurable metrics reporting (CASSANDRA-4430)
 * drop queries exceeding a configurable number of tombstones (CASSANDRA-6117)
 * Track and persist sstable read activity (CASSANDRA-5515)
 * Fixes for speculative retry (CASSANDRA-5932, CASSANDRA-6194)
 * Improve memory usage of metadata min/max column names (CASSANDRA-6077)
 * Fix thrift validation refusing row markers on CQL3 tables (CASSANDRA-6081)
 * Fix insertion of collections with CAS (CASSANDRA-6069)
 * Correctly send metadata on SELECT COUNT (CASSANDRA-6080)
 * Track clients' remote addresses in ClientState (CASSANDRA-6070)
 * Create snapshot dir if it does not exist when migrating
   leveled manifest (CASSANDRA-6093)
 * make sequential nodetool repair the default (CASSANDRA-5950)
 * Add more hooks for compaction strategy implementations (CASSANDRA-6111)
 * Fix potential NPE on composite 2ndary indexes (CASSANDRA-6098)
 * Delete can potentially be skipped in batch (CASSANDRA-6115)
 * Allow alter keyspace on system_traces (CASSANDRA-6016)
 * Disallow empty column names in cql (CASSANDRA-6136)
 * Use Java7 file-handling APIs and fix file moving on Windows (CASSANDRA-5383)
 * Save compaction history to system keyspace (CASSANDRA-5078)
 * Fix NPE if StorageService.getOperationMode() is executed before full startup (CASSANDRA-6166)
 * CQL3: support pre-epoch longs for TimestampType (CASSANDRA-6212)
 * Add reloadtriggers command to nodetool (CASSANDRA-4949)
 * cqlsh: ignore empty 'value alias' in DESCRIBE (CASSANDRA-6139)
 * Fix sstable loader (CASSANDRA-6205)
 * Reject bootstrapping if the node already exists in gossip (CASSANDRA-5571)
 * Fix NPE while loading paxos state (CASSANDRA-6211)
 * cqlsh: add SHOW SESSION <tracing-session> command (CASSANDRA-6228)
Merged from 1.2:
 * (Hadoop) Require CFRR batchSize to be at least 2 (CASSANDRA-6114)
 * Add a warning for small LCS sstable size (CASSANDRA-6191)
 * Add ability to list specific KS/CF combinations in nodetool cfstats (CASSANDRA-4191)
 * Mark CF clean if a mutation raced the drop and got it marked dirty (CASSANDRA-5946)
 * Add a LOCAL_ONE consistency level (CASSANDRA-6202)
 * Limit CQL prepared statement cache by size instead of count (CASSANDRA-6107)
 * Tracing should log write failure rather than raw exceptions (CASSANDRA-6133)
 * lock access to TM.endpointToHostIdMap (CASSANDRA-6103)
 * Allow estimated memtable size to exceed slab allocator size (CASSANDRA-6078)
 * Start MeteredFlusher earlier to prevent OOM during CL replay (CASSANDRA-6087)
 * Avoid sending Truncate command to fat clients (CASSANDRA-6088)
 * Allow where clause conditions to be in parenthesis (CASSANDRA-6037)
 * Do not open non-ssl storage port if encryption option is all (CASSANDRA-3916)
 * Move batchlog replay to its own executor (CASSANDRA-6079)
 * Add tombstone debug threshold and histogram (CASSANDRA-6042, 6057)
 * Enable tcp keepalive on incoming connections (CASSANDRA-4053)
 * Fix fat client schema pull NPE (CASSANDRA-6089)
 * Fix memtable flushing for indexed tables (CASSANDRA-6112)
 * Fix skipping columns with multiple slices (CASSANDRA-6119)
 * Expose connected thrift + native client counts (CASSANDRA-5084)
 * Optimize auth setup (CASSANDRA-6122)
 * Trace index selection (CASSANDRA-6001)
 * Update sstablesPerReadHistogram to use biased sampling (CASSANDRA-6164)
 * Log UnknownColumnfamilyException when closing socket (CASSANDRA-5725)
 * Properly error out on CREATE INDEX for counters table (CASSANDRA-6160)
 * Handle JMX notification failure for repair (CASSANDRA-6097)
 * (Hadoop) Fetch no more than 128 splits in parallel (CASSANDRA-6169)
 * stress: add username/password authentication support (CASSANDRA-6068)
 * Fix indexed queries with row cache enabled on parent table (CASSANDRA-5732)
 * Fix compaction race during columnfamily drop (CASSANDRA-5957)
 * Fix validation of empty column names for compact tables (CASSANDRA-6152)
 * Skip replaying mutations that pass CRC but fail to deserialize (CASSANDRA-6183)
 * Rework token replacement to use replace_address (CASSANDRA-5916)
 * Fix altering column types (CASSANDRA-6185)
 * cqlsh: fix CREATE/ALTER WITH completion (CASSANDRA-6196)
 * add windows bat files for shell commands (CASSANDRA-6145)
 * Fix potential stack overflow during range tombstones insertion (CASSANDRA-6181)
 * (Hadoop) Make LOCAL_ONE the default consistency level (CASSANDRA-6214)


2.0.1
 * Fix bug that could allow reading deleted data temporarily (CASSANDRA-6025)
 * Improve memory use defaults (CASSANDRA-6059)
 * Make ThriftServer more easlly extensible (CASSANDRA-6058)
 * Remove Hadoop dependency from ITransportFactory (CASSANDRA-6062)
 * add file_cache_size_in_mb setting (CASSANDRA-5661)
 * Improve error message when yaml contains invalid properties (CASSANDRA-5958)
 * Improve leveled compaction's ability to find non-overlapping L0 compactions
   to work on concurrently (CASSANDRA-5921)
 * Notify indexer of columns shadowed by range tombstones (CASSANDRA-5614)
 * Log Merkle tree stats (CASSANDRA-2698)
 * Switch from crc32 to adler32 for compressed sstable checksums (CASSANDRA-5862)
 * Improve offheap memcpy performance (CASSANDRA-5884)
 * Use a range aware scanner for cleanup (CASSANDRA-2524)
 * Cleanup doesn't need to inspect sstables that contain only local data
   (CASSANDRA-5722)
 * Add ability for CQL3 to list partition keys (CASSANDRA-4536)
 * Improve native protocol serialization (CASSANDRA-5664)
 * Upgrade Thrift to 0.9.1 (CASSANDRA-5923)
 * Require superuser status for adding triggers (CASSANDRA-5963)
 * Make standalone scrubber handle old and new style leveled manifest
   (CASSANDRA-6005)
 * Fix paxos bugs (CASSANDRA-6012, 6013, 6023)
 * Fix paged ranges with multiple replicas (CASSANDRA-6004)
 * Fix potential AssertionError during tracing (CASSANDRA-6041)
 * Fix NPE in sstablesplit (CASSANDRA-6027)
 * Migrate pre-2.0 key/value/column aliases to system.schema_columns
   (CASSANDRA-6009)
 * Paging filter empty rows too agressively (CASSANDRA-6040)
 * Support variadic parameters for IN clauses (CASSANDRA-4210)
 * cqlsh: return the result of CAS writes (CASSANDRA-5796)
 * Fix validation of IN clauses with 2ndary indexes (CASSANDRA-6050)
 * Support named bind variables in CQL (CASSANDRA-6033)
Merged from 1.2:
 * Allow cache-keys-to-save to be set at runtime (CASSANDRA-5980)
 * Avoid second-guessing out-of-space state (CASSANDRA-5605)
 * Tuning knobs for dealing with large blobs and many CFs (CASSANDRA-5982)
 * (Hadoop) Fix CQLRW for thrift tables (CASSANDRA-6002)
 * Fix possible divide-by-zero in HHOM (CASSANDRA-5990)
 * Allow local batchlog writes for CL.ANY (CASSANDRA-5967)
 * Upgrade metrics-core to version 2.2.0 (CASSANDRA-5947)
 * Fix CqlRecordWriter with composite keys (CASSANDRA-5949)
 * Add snitch, schema version, cluster, partitioner to JMX (CASSANDRA-5881)
 * Allow disabling SlabAllocator (CASSANDRA-5935)
 * Make user-defined compaction JMX blocking (CASSANDRA-4952)
 * Fix streaming does not transfer wrapped range (CASSANDRA-5948)
 * Fix loading index summary containing empty key (CASSANDRA-5965)
 * Correctly handle limits in CompositesSearcher (CASSANDRA-5975)
 * Pig: handle CQL collections (CASSANDRA-5867)
 * Pass the updated cf to the PRSI index() method (CASSANDRA-5999)
 * Allow empty CQL3 batches (as no-op) (CASSANDRA-5994)
 * Support null in CQL3 functions (CASSANDRA-5910)
 * Replace the deprecated MapMaker with CacheLoader (CASSANDRA-6007)
 * Add SSTableDeletingNotification to DataTracker (CASSANDRA-6010)
 * Fix snapshots in use get deleted during snapshot repair (CASSANDRA-6011)
 * Move hints and exception count to o.a.c.metrics (CASSANDRA-6017)
 * Fix memory leak in snapshot repair (CASSANDRA-6047)
 * Fix sstable2sjon for CQL3 tables (CASSANDRA-5852)


2.0.0
 * Fix thrift validation when inserting into CQL3 tables (CASSANDRA-5138)
 * Fix periodic memtable flushing behavior with clean memtables (CASSANDRA-5931)
 * Fix dateOf() function for pre-2.0 timestamp columns (CASSANDRA-5928)
 * Fix SSTable unintentionally loads BF when opened for batch (CASSANDRA-5938)
 * Add stream session progress to JMX (CASSANDRA-4757)
 * Fix NPE during CAS operation (CASSANDRA-5925)
Merged from 1.2:
 * Fix getBloomFilterDiskSpaceUsed for AlwaysPresentFilter (CASSANDRA-5900)
 * Don't announce schema version until we've loaded the changes locally
   (CASSANDRA-5904)
 * Fix to support off heap bloom filters size greater than 2 GB (CASSANDRA-5903)
 * Properly handle parsing huge map and set literals (CASSANDRA-5893)


2.0.0-rc2
 * enable vnodes by default (CASSANDRA-5869)
 * fix CAS contention timeout (CASSANDRA-5830)
 * fix HsHa to respect max frame size (CASSANDRA-4573)
 * Fix (some) 2i on composite components omissions (CASSANDRA-5851)
 * cqlsh: add DESCRIBE FULL SCHEMA variant (CASSANDRA-5880)
Merged from 1.2:
 * Correctly validate sparse composite cells in scrub (CASSANDRA-5855)
 * Add KeyCacheHitRate metric to CF metrics (CASSANDRA-5868)
 * cqlsh: add support for multiline comments (CASSANDRA-5798)
 * Handle CQL3 SELECT duplicate IN restrictions on clustering columns
   (CASSANDRA-5856)


2.0.0-rc1
 * improve DecimalSerializer performance (CASSANDRA-5837)
 * fix potential spurious wakeup in AsyncOneResponse (CASSANDRA-5690)
 * fix schema-related trigger issues (CASSANDRA-5774)
 * Better validation when accessing CQL3 table from thrift (CASSANDRA-5138)
 * Fix assertion error during repair (CASSANDRA-5801)
 * Fix range tombstone bug (CASSANDRA-5805)
 * DC-local CAS (CASSANDRA-5797)
 * Add a native_protocol_version column to the system.local table (CASSANRDA-5819)
 * Use index_interval from cassandra.yaml when upgraded (CASSANDRA-5822)
 * Fix buffer underflow on socket close (CASSANDRA-5792)
Merged from 1.2:
 * Fix reading DeletionTime from 1.1-format sstables (CASSANDRA-5814)
 * cqlsh: add collections support to COPY (CASSANDRA-5698)
 * retry important messages for any IOException (CASSANDRA-5804)
 * Allow empty IN relations in SELECT/UPDATE/DELETE statements (CASSANDRA-5626)
 * cqlsh: fix crashing on Windows due to libedit detection (CASSANDRA-5812)
 * fix bulk-loading compressed sstables (CASSANDRA-5820)
 * (Hadoop) fix quoting in CqlPagingRecordReader and CqlRecordWriter 
   (CASSANDRA-5824)
 * update default LCS sstable size to 160MB (CASSANDRA-5727)
 * Allow compacting 2Is via nodetool (CASSANDRA-5670)
 * Hex-encode non-String keys in OPP (CASSANDRA-5793)
 * nodetool history logging (CASSANDRA-5823)
 * (Hadoop) fix support for Thrift tables in CqlPagingRecordReader 
   (CASSANDRA-5752)
 * add "all time blocked" to StatusLogger output (CASSANDRA-5825)
 * Future-proof inter-major-version schema migrations (CASSANDRA-5845)
 * (Hadoop) add CqlPagingRecordReader support for ReversedType in Thrift table
   (CASSANDRA-5718)
 * Add -no-snapshot option to scrub (CASSANDRA-5891)
 * Fix to support off heap bloom filters size greater than 2 GB (CASSANDRA-5903)
 * Properly handle parsing huge map and set literals (CASSANDRA-5893)
 * Fix LCS L0 compaction may overlap in L1 (CASSANDRA-5907)
 * New sstablesplit tool to split large sstables offline (CASSANDRA-4766)
 * Fix potential deadlock in native protocol server (CASSANDRA-5926)
 * Disallow incompatible type change in CQL3 (CASSANDRA-5882)
Merged from 1.1:
 * Correctly validate sparse composite cells in scrub (CASSANDRA-5855)


2.0.0-beta2
 * Replace countPendingHints with Hints Created metric (CASSANDRA-5746)
 * Allow nodetool with no args, and with help to run without a server (CASSANDRA-5734)
 * Cleanup AbstractType/TypeSerializer classes (CASSANDRA-5744)
 * Remove unimplemented cli option schema-mwt (CASSANDRA-5754)
 * Support range tombstones in thrift (CASSANDRA-5435)
 * Normalize table-manipulating CQL3 statements' class names (CASSANDRA-5759)
 * cqlsh: add missing table options to DESCRIBE output (CASSANDRA-5749)
 * Fix assertion error during repair (CASSANDRA-5757)
 * Fix bulkloader (CASSANDRA-5542)
 * Add LZ4 compression to the native protocol (CASSANDRA-5765)
 * Fix bugs in the native protocol v2 (CASSANDRA-5770)
 * CAS on 'primary key only' table (CASSANDRA-5715)
 * Support streaming SSTables of old versions (CASSANDRA-5772)
 * Always respect protocol version in native protocol (CASSANDRA-5778)
 * Fix ConcurrentModificationException during streaming (CASSANDRA-5782)
 * Update deletion timestamp in Commit#updatesWithPaxosTime (CASSANDRA-5787)
 * Thrift cas() method crashes if input columns are not sorted (CASSANDRA-5786)
 * Order columns names correctly when querying for CAS (CASSANDRA-5788)
 * Fix streaming retry (CASSANDRA-5775)
Merged from 1.2:
 * if no seeds can be a reached a node won't start in a ring by itself (CASSANDRA-5768)
 * add cassandra.unsafesystem property (CASSANDRA-5704)
 * (Hadoop) quote identifiers in CqlPagingRecordReader (CASSANDRA-5763)
 * Add replace_node functionality for vnodes (CASSANDRA-5337)
 * Add timeout events to query traces (CASSANDRA-5520)
 * Fix serialization of the LEFT gossip value (CASSANDRA-5696)
 * Pig: support for cql3 tables (CASSANDRA-5234)
 * Fix skipping range tombstones with reverse queries (CASSANDRA-5712)
 * Expire entries out of ThriftSessionManager (CASSANDRA-5719)
 * Don't keep ancestor information in memory (CASSANDRA-5342)
 * Expose native protocol server status in nodetool info (CASSANDRA-5735)
 * Fix pathetic performance of range tombstones (CASSANDRA-5677)
 * Fix querying with an empty (impossible) range (CASSANDRA-5573)
 * cqlsh: handle CUSTOM 2i in DESCRIBE output (CASSANDRA-5760)
 * Fix minor bug in Range.intersects(Bound) (CASSANDRA-5771)
 * cqlsh: handle disabled compression in DESCRIBE output (CASSANDRA-5766)
 * Ensure all UP events are notified on the native protocol (CASSANDRA-5769)
 * Fix formatting of sstable2json with multiple -k arguments (CASSANDRA-5781)
 * Don't rely on row marker for queries in general to hide lost markers
   after TTL expires (CASSANDRA-5762)
 * Sort nodetool help output (CASSANDRA-5776)
 * Fix column expiring during 2 phases compaction (CASSANDRA-5799)
 * now() is being rejected in INSERTs when inside collections (CASSANDRA-5795)


2.0.0-beta1
 * Add support for indexing clustered columns (CASSANDRA-5125)
 * Removed on-heap row cache (CASSANDRA-5348)
 * use nanotime consistently for node-local timeouts (CASSANDRA-5581)
 * Avoid unnecessary second pass on name-based queries (CASSANDRA-5577)
 * Experimental triggers (CASSANDRA-1311)
 * JEMalloc support for off-heap allocation (CASSANDRA-3997)
 * Single-pass compaction (CASSANDRA-4180)
 * Removed token range bisection (CASSANDRA-5518)
 * Removed compatibility with pre-1.2.5 sstables and network messages
   (CASSANDRA-5511)
 * removed PBSPredictor (CASSANDRA-5455)
 * CAS support (CASSANDRA-5062, 5441, 5442, 5443, 5619, 5667)
 * Leveled compaction performs size-tiered compactions in L0 
   (CASSANDRA-5371, 5439)
 * Add yaml network topology snitch for mixed ec2/other envs (CASSANDRA-5339)
 * Log when a node is down longer than the hint window (CASSANDRA-4554)
 * Optimize tombstone creation for ExpiringColumns (CASSANDRA-4917)
 * Improve LeveledScanner work estimation (CASSANDRA-5250, 5407)
 * Replace compaction lock with runWithCompactionsDisabled (CASSANDRA-3430)
 * Change Message IDs to ints (CASSANDRA-5307)
 * Move sstable level information into the Stats component, removing the
   need for a separate Manifest file (CASSANDRA-4872)
 * avoid serializing to byte[] on commitlog append (CASSANDRA-5199)
 * make index_interval configurable per columnfamily (CASSANDRA-3961, CASSANDRA-5650)
 * add default_time_to_live (CASSANDRA-3974)
 * add memtable_flush_period_in_ms (CASSANDRA-4237)
 * replace supercolumns internally by composites (CASSANDRA-3237, 5123)
 * upgrade thrift to 0.9.0 (CASSANDRA-3719)
 * drop unnecessary keyspace parameter from user-defined compaction API 
   (CASSANDRA-5139)
 * more robust solution to incomplete compactions + counters (CASSANDRA-5151)
 * Change order of directory searching for c*.in.sh (CASSANDRA-3983)
 * Add tool to reset SSTable compaction level for LCS (CASSANDRA-5271)
 * Allow custom configuration loader (CASSANDRA-5045)
 * Remove memory emergency pressure valve logic (CASSANDRA-3534)
 * Reduce request latency with eager retry (CASSANDRA-4705)
 * cqlsh: Remove ASSUME command (CASSANDRA-5331)
 * Rebuild BF when loading sstables if bloom_filter_fp_chance
   has changed since compaction (CASSANDRA-5015)
 * remove row-level bloom filters (CASSANDRA-4885)
 * Change Kernel Page Cache skipping into row preheating (disabled by default)
   (CASSANDRA-4937)
 * Improve repair by deciding on a gcBefore before sending
   out TreeRequests (CASSANDRA-4932)
 * Add an official way to disable compactions (CASSANDRA-5074)
 * Reenable ALTER TABLE DROP with new semantics (CASSANDRA-3919)
 * Add binary protocol versioning (CASSANDRA-5436)
 * Swap THshaServer for TThreadedSelectorServer (CASSANDRA-5530)
 * Add alias support to SELECT statement (CASSANDRA-5075)
 * Don't create empty RowMutations in CommitLogReplayer (CASSANDRA-5541)
 * Use range tombstones when dropping cfs/columns from schema (CASSANDRA-5579)
 * cqlsh: drop CQL2/CQL3-beta support (CASSANDRA-5585)
 * Track max/min column names in sstables to be able to optimize slice
   queries (CASSANDRA-5514, CASSANDRA-5595, CASSANDRA-5600)
 * Binary protocol: allow batching already prepared statements (CASSANDRA-4693)
 * Allow preparing timestamp, ttl and limit in CQL3 queries (CASSANDRA-4450)
 * Support native link w/o JNA in Java7 (CASSANDRA-3734)
 * Use SASL authentication in binary protocol v2 (CASSANDRA-5545)
 * Replace Thrift HsHa with LMAX Disruptor based implementation (CASSANDRA-5582)
 * cqlsh: Add row count to SELECT output (CASSANDRA-5636)
 * Include a timestamp with all read commands to determine column expiration
   (CASSANDRA-5149)
 * Streaming 2.0 (CASSANDRA-5286, 5699)
 * Conditional create/drop ks/table/index statements in CQL3 (CASSANDRA-2737)
 * more pre-table creation property validation (CASSANDRA-5693)
 * Redesign repair messages (CASSANDRA-5426)
 * Fix ALTER RENAME post-5125 (CASSANDRA-5702)
 * Disallow renaming a 2ndary indexed column (CASSANDRA-5705)
 * Rename Table to Keyspace (CASSANDRA-5613)
 * Ensure changing column_index_size_in_kb on different nodes don't corrupt the
   sstable (CASSANDRA-5454)
 * Move resultset type information into prepare, not execute (CASSANDRA-5649)
 * Auto paging in binary protocol (CASSANDRA-4415, 5714)
 * Don't tie client side use of AbstractType to JDBC (CASSANDRA-4495)
 * Adds new TimestampType to replace DateType (CASSANDRA-5723, CASSANDRA-5729)
Merged from 1.2:
 * make starting native protocol server idempotent (CASSANDRA-5728)
 * Fix loading key cache when a saved entry is no longer valid (CASSANDRA-5706)
 * Fix serialization of the LEFT gossip value (CASSANDRA-5696)
 * cqlsh: Don't show 'null' in place of empty values (CASSANDRA-5675)
 * Race condition in detecting version on a mixed 1.1/1.2 cluster
   (CASSANDRA-5692)
 * Fix skipping range tombstones with reverse queries (CASSANDRA-5712)
 * Expire entries out of ThriftSessionManager (CASSANRDA-5719)
 * Don't keep ancestor information in memory (CASSANDRA-5342)
 * cqlsh: fix handling of semicolons inside BATCH queries (CASSANDRA-5697)


1.2.6
 * Fix tracing when operation completes before all responses arrive 
   (CASSANDRA-5668)
 * Fix cross-DC mutation forwarding (CASSANDRA-5632)
 * Reduce SSTableLoader memory usage (CASSANDRA-5555)
 * Scale hinted_handoff_throttle_in_kb to cluster size (CASSANDRA-5272)
 * (Hadoop) Add CQL3 input/output formats (CASSANDRA-4421, 5622)
 * (Hadoop) Fix InputKeyRange in CFIF (CASSANDRA-5536)
 * Fix dealing with ridiculously large max sstable sizes in LCS (CASSANDRA-5589)
 * Ignore pre-truncate hints (CASSANDRA-4655)
 * Move System.exit on OOM into a separate thread (CASSANDRA-5273)
 * Write row markers when serializing schema (CASSANDRA-5572)
 * Check only SSTables for the requested range when streaming (CASSANDRA-5569)
 * Improve batchlog replay behavior and hint ttl handling (CASSANDRA-5314)
 * Exclude localTimestamp from validation for tombstones (CASSANDRA-5398)
 * cqlsh: add custom prompt support (CASSANDRA-5539)
 * Reuse prepared statements in hot auth queries (CASSANDRA-5594)
 * cqlsh: add vertical output option (see EXPAND) (CASSANDRA-5597)
 * Add a rate limit option to stress (CASSANDRA-5004)
 * have BulkLoader ignore snapshots directories (CASSANDRA-5587) 
 * fix SnitchProperties logging context (CASSANDRA-5602)
 * Expose whether jna is enabled and memory is locked via JMX (CASSANDRA-5508)
 * cqlsh: fix COPY FROM with ReversedType (CASSANDRA-5610)
 * Allow creating CUSTOM indexes on collections (CASSANDRA-5615)
 * Evaluate now() function at execution time (CASSANDRA-5616)
 * Expose detailed read repair metrics (CASSANDRA-5618)
 * Correct blob literal + ReversedType parsing (CASSANDRA-5629)
 * Allow GPFS to prefer the internal IP like EC2MRS (CASSANDRA-5630)
 * fix help text for -tspw cassandra-cli (CASSANDRA-5643)
 * don't throw away initial causes exceptions for internode encryption issues 
   (CASSANDRA-5644)
 * Fix message spelling errors for cql select statements (CASSANDRA-5647)
 * Suppress custom exceptions thru jmx (CASSANDRA-5652)
 * Update CREATE CUSTOM INDEX syntax (CASSANDRA-5639)
 * Fix PermissionDetails.equals() method (CASSANDRA-5655)
 * Never allow partition key ranges in CQL3 without token() (CASSANDRA-5666)
 * Gossiper incorrectly drops AppState for an upgrading node (CASSANDRA-5660)
 * Connection thrashing during multi-region ec2 during upgrade, due to 
   messaging version (CASSANDRA-5669)
 * Avoid over reconnecting in EC2MRS (CASSANDRA-5678)
 * Fix ReadResponseSerializer.serializedSize() for digest reads (CASSANDRA-5476)
 * allow sstable2json on 2i CFs (CASSANDRA-5694)
Merged from 1.1:
 * Remove buggy thrift max message length option (CASSANDRA-5529)
 * Fix NPE in Pig's widerow mode (CASSANDRA-5488)
 * Add split size parameter to Pig and disable split combination (CASSANDRA-5544)


1.2.5
 * make BytesToken.toString only return hex bytes (CASSANDRA-5566)
 * Ensure that submitBackground enqueues at least one task (CASSANDRA-5554)
 * fix 2i updates with identical values and timestamps (CASSANDRA-5540)
 * fix compaction throttling bursty-ness (CASSANDRA-4316)
 * reduce memory consumption of IndexSummary (CASSANDRA-5506)
 * remove per-row column name bloom filters (CASSANDRA-5492)
 * Include fatal errors in trace events (CASSANDRA-5447)
 * Ensure that PerRowSecondaryIndex is notified of row-level deletes
   (CASSANDRA-5445)
 * Allow empty blob literals in CQL3 (CASSANDRA-5452)
 * Fix streaming RangeTombstones at column index boundary (CASSANDRA-5418)
 * Fix preparing statements when current keyspace is not set (CASSANDRA-5468)
 * Fix SemanticVersion.isSupportedBy minor/patch handling (CASSANDRA-5496)
 * Don't provide oldCfId for post-1.1 system cfs (CASSANDRA-5490)
 * Fix primary range ignores replication strategy (CASSANDRA-5424)
 * Fix shutdown of binary protocol server (CASSANDRA-5507)
 * Fix repair -snapshot not working (CASSANDRA-5512)
 * Set isRunning flag later in binary protocol server (CASSANDRA-5467)
 * Fix use of CQL3 functions with descending clustering order (CASSANDRA-5472)
 * Disallow renaming columns one at a time for thrift table in CQL3
   (CASSANDRA-5531)
 * cqlsh: add CLUSTERING ORDER BY support to DESCRIBE (CASSANDRA-5528)
 * Add custom secondary index support to CQL3 (CASSANDRA-5484)
 * Fix repair hanging silently on unexpected error (CASSANDRA-5229)
 * Fix Ec2Snitch regression introduced by CASSANDRA-5171 (CASSANDRA-5432)
 * Add nodetool enablebackup/disablebackup (CASSANDRA-5556)
 * cqlsh: fix DESCRIBE after case insensitive USE (CASSANDRA-5567)
Merged from 1.1
 * Add retry mechanism to OTC for non-droppable_verbs (CASSANDRA-5393)
 * Use allocator information to improve memtable memory usage estimate
   (CASSANDRA-5497)
 * Fix trying to load deleted row into row cache on startup (CASSANDRA-4463)
 * fsync leveled manifest to avoid corruption (CASSANDRA-5535)
 * Fix Bound intersection computation (CASSANDRA-5551)
 * sstablescrub now respects max memory size in cassandra.in.sh (CASSANDRA-5562)


1.2.4
 * Ensure that PerRowSecondaryIndex updates see the most recent values
   (CASSANDRA-5397)
 * avoid duplicate index entries ind PrecompactedRow and 
   ParallelCompactionIterable (CASSANDRA-5395)
 * remove the index entry on oldColumn when new column is a tombstone 
   (CASSANDRA-5395)
 * Change default stream throughput from 400 to 200 mbps (CASSANDRA-5036)
 * Gossiper logs DOWN for symmetry with UP (CASSANDRA-5187)
 * Fix mixing prepared statements between keyspaces (CASSANDRA-5352)
 * Fix consistency level during bootstrap - strike 3 (CASSANDRA-5354)
 * Fix transposed arguments in AlreadyExistsException (CASSANDRA-5362)
 * Improve asynchronous hint delivery (CASSANDRA-5179)
 * Fix Guava dependency version (12.0 -> 13.0.1) for Maven (CASSANDRA-5364)
 * Validate that provided CQL3 collection value are < 64K (CASSANDRA-5355)
 * Make upgradeSSTable skip current version sstables by default (CASSANDRA-5366)
 * Optimize min/max timestamp collection (CASSANDRA-5373)
 * Invalid streamId in cql binary protocol when using invalid CL 
   (CASSANDRA-5164)
 * Fix validation for IN where clauses with collections (CASSANDRA-5376)
 * Copy resultSet on count query to avoid ConcurrentModificationException 
   (CASSANDRA-5382)
 * Correctly typecheck in CQL3 even with ReversedType (CASSANDRA-5386)
 * Fix streaming compressed files when using encryption (CASSANDRA-5391)
 * cassandra-all 1.2.0 pom missing netty dependency (CASSANDRA-5392)
 * Fix writetime/ttl functions on null values (CASSANDRA-5341)
 * Fix NPE during cql3 select with token() (CASSANDRA-5404)
 * IndexHelper.skipBloomFilters won't skip non-SHA filters (CASSANDRA-5385)
 * cqlsh: Print maps ordered by key, sort sets (CASSANDRA-5413)
 * Add null syntax support in CQL3 for inserts (CASSANDRA-3783)
 * Allow unauthenticated set_keyspace() calls (CASSANDRA-5423)
 * Fix potential incremental backups race (CASSANDRA-5410)
 * Fix prepared BATCH statements with batch-level timestamps (CASSANDRA-5415)
 * Allow overriding superuser setup delay (CASSANDRA-5430)
 * cassandra-shuffle with JMX usernames and passwords (CASSANDRA-5431)
Merged from 1.1:
 * cli: Quote ks and cf names in schema output when needed (CASSANDRA-5052)
 * Fix bad default for min/max timestamp in SSTableMetadata (CASSANDRA-5372)
 * Fix cf name extraction from manifest in Directories.migrateFile() 
   (CASSANDRA-5242)
 * Support pluggable internode authentication (CASSANDRA-5401)


1.2.3
 * add check for sstable overlap within a level on startup (CASSANDRA-5327)
 * replace ipv6 colons in jmx object names (CASSANDRA-5298, 5328)
 * Avoid allocating SSTableBoundedScanner during repair when the range does 
   not intersect the sstable (CASSANDRA-5249)
 * Don't lowercase property map keys (this breaks NTS) (CASSANDRA-5292)
 * Fix composite comparator with super columns (CASSANDRA-5287)
 * Fix insufficient validation of UPDATE queries against counter cfs
   (CASSANDRA-5300)
 * Fix PropertyFileSnitch default DC/Rack behavior (CASSANDRA-5285)
 * Handle null values when executing prepared statement (CASSANDRA-5081)
 * Add netty to pom dependencies (CASSANDRA-5181)
 * Include type arguments in Thrift CQLPreparedResult (CASSANDRA-5311)
 * Fix compaction not removing columns when bf_fp_ratio is 1 (CASSANDRA-5182)
 * cli: Warn about missing CQL3 tables in schema descriptions (CASSANDRA-5309)
 * Re-enable unknown option in replication/compaction strategies option for
   backward compatibility (CASSANDRA-4795)
 * Add binary protocol support to stress (CASSANDRA-4993)
 * cqlsh: Fix COPY FROM value quoting and null handling (CASSANDRA-5305)
 * Fix repair -pr for vnodes (CASSANDRA-5329)
 * Relax CL for auth queries for non-default users (CASSANDRA-5310)
 * Fix AssertionError during repair (CASSANDRA-5245)
 * Don't announce migrations to pre-1.2 nodes (CASSANDRA-5334)
Merged from 1.1:
 * Update offline scrub for 1.0 -> 1.1 directory structure (CASSANDRA-5195)
 * add tmp flag to Descriptor hashcode (CASSANDRA-4021)
 * fix logging of "Found table data in data directories" when only system tables
   are present (CASSANDRA-5289)
 * cli: Add JMX authentication support (CASSANDRA-5080)
 * nodetool: ability to repair specific range (CASSANDRA-5280)
 * Fix possible assertion triggered in SliceFromReadCommand (CASSANDRA-5284)
 * cqlsh: Add inet type support on Windows (ipv4-only) (CASSANDRA-4801)
 * Fix race when initializing ColumnFamilyStore (CASSANDRA-5350)
 * Add UseTLAB JVM flag (CASSANDRA-5361)


1.2.2
 * fix potential for multiple concurrent compactions of the same sstables
   (CASSANDRA-5256)
 * avoid no-op caching of byte[] on commitlog append (CASSANDRA-5199)
 * fix symlinks under data dir not working (CASSANDRA-5185)
 * fix bug in compact storage metadata handling (CASSANDRA-5189)
 * Validate login for USE queries (CASSANDRA-5207)
 * cli: remove default username and password (CASSANDRA-5208)
 * configure populate_io_cache_on_flush per-CF (CASSANDRA-4694)
 * allow configuration of internode socket buffer (CASSANDRA-3378)
 * Make sstable directory picking blacklist-aware again (CASSANDRA-5193)
 * Correctly expire gossip states for edge cases (CASSANDRA-5216)
 * Improve handling of directory creation failures (CASSANDRA-5196)
 * Expose secondary indicies to the rest of nodetool (CASSANDRA-4464)
 * Binary protocol: avoid sending notification for 0.0.0.0 (CASSANDRA-5227)
 * add UseCondCardMark XX jvm settings on jdk 1.7 (CASSANDRA-4366)
 * CQL3 refactor to allow conversion function (CASSANDRA-5226)
 * Fix drop of sstables in some circumstance (CASSANDRA-5232)
 * Implement caching of authorization results (CASSANDRA-4295)
 * Add support for LZ4 compression (CASSANDRA-5038)
 * Fix missing columns in wide rows queries (CASSANDRA-5225)
 * Simplify auth setup and make system_auth ks alterable (CASSANDRA-5112)
 * Stop compactions from hanging during bootstrap (CASSANDRA-5244)
 * fix compressed streaming sending extra chunk (CASSANDRA-5105)
 * Add CQL3-based implementations of IAuthenticator and IAuthorizer
   (CASSANDRA-4898)
 * Fix timestamp-based tomstone removal logic (CASSANDRA-5248)
 * cli: Add JMX authentication support (CASSANDRA-5080)
 * Fix forceFlush behavior (CASSANDRA-5241)
 * cqlsh: Add username autocompletion (CASSANDRA-5231)
 * Fix CQL3 composite partition key error (CASSANDRA-5240)
 * Allow IN clause on last clustering key (CASSANDRA-5230)
Merged from 1.1:
 * fix start key/end token validation for wide row iteration (CASSANDRA-5168)
 * add ConfigHelper support for Thrift frame and max message sizes (CASSANDRA-5188)
 * fix nodetool repair not fail on node down (CASSANDRA-5203)
 * always collect tombstone hints (CASSANDRA-5068)
 * Fix error when sourcing file in cqlsh (CASSANDRA-5235)


1.2.1
 * stream undelivered hints on decommission (CASSANDRA-5128)
 * GossipingPropertyFileSnitch loads saved dc/rack info if needed (CASSANDRA-5133)
 * drain should flush system CFs too (CASSANDRA-4446)
 * add inter_dc_tcp_nodelay setting (CASSANDRA-5148)
 * re-allow wrapping ranges for start_token/end_token range pairitspwng (CASSANDRA-5106)
 * fix validation compaction of empty rows (CASSANDRA-5136)
 * nodetool methods to enable/disable hint storage/delivery (CASSANDRA-4750)
 * disallow bloom filter false positive chance of 0 (CASSANDRA-5013)
 * add threadpool size adjustment methods to JMXEnabledThreadPoolExecutor and 
   CompactionManagerMBean (CASSANDRA-5044)
 * fix hinting for dropped local writes (CASSANDRA-4753)
 * off-heap cache doesn't need mutable column container (CASSANDRA-5057)
 * apply disk_failure_policy to bad disks on initial directory creation 
   (CASSANDRA-4847)
 * Optimize name-based queries to use ArrayBackedSortedColumns (CASSANDRA-5043)
 * Fall back to old manifest if most recent is unparseable (CASSANDRA-5041)
 * pool [Compressed]RandomAccessReader objects on the partitioned read path
   (CASSANDRA-4942)
 * Add debug logging to list filenames processed by Directories.migrateFile 
   method (CASSANDRA-4939)
 * Expose black-listed directories via JMX (CASSANDRA-4848)
 * Log compaction merge counts (CASSANDRA-4894)
 * Minimize byte array allocation by AbstractData{Input,Output} (CASSANDRA-5090)
 * Add SSL support for the binary protocol (CASSANDRA-5031)
 * Allow non-schema system ks modification for shuffle to work (CASSANDRA-5097)
 * cqlsh: Add default limit to SELECT statements (CASSANDRA-4972)
 * cqlsh: fix DESCRIBE for 1.1 cfs in CQL3 (CASSANDRA-5101)
 * Correctly gossip with nodes >= 1.1.7 (CASSANDRA-5102)
 * Ensure CL guarantees on digest mismatch (CASSANDRA-5113)
 * Validate correctly selects on composite partition key (CASSANDRA-5122)
 * Fix exception when adding collection (CASSANDRA-5117)
 * Handle states for non-vnode clusters correctly (CASSANDRA-5127)
 * Refuse unrecognized replication and compaction strategy options (CASSANDRA-4795)
 * Pick the correct value validator in sstable2json for cql3 tables (CASSANDRA-5134)
 * Validate login for describe_keyspace, describe_keyspaces and set_keyspace
   (CASSANDRA-5144)
 * Fix inserting empty maps (CASSANDRA-5141)
 * Don't remove tokens from System table for node we know (CASSANDRA-5121)
 * fix streaming progress report for compresed files (CASSANDRA-5130)
 * Coverage analysis for low-CL queries (CASSANDRA-4858)
 * Stop interpreting dates as valid timeUUID value (CASSANDRA-4936)
 * Adds E notation for floating point numbers (CASSANDRA-4927)
 * Detect (and warn) unintentional use of the cql2 thrift methods when cql3 was
   intended (CASSANDRA-5172)
 * cli: Quote ks and cf names in schema output when needed (CASSANDRA-5052)
 * Fix cf name extraction from manifest in Directories.migrateFile() (CASSANDRA-5242)
 * Replace mistaken usage of commons-logging with slf4j (CASSANDRA-5464)
 * Ensure Jackson dependency matches lib (CASSANDRA-5126)
 * Expose droppable tombstone ratio stats over JMX (CASSANDRA-5159)
Merged from 1.1:
 * Simplify CompressedRandomAccessReader to work around JDK FD bug (CASSANDRA-5088)
 * Improve handling a changing target throttle rate mid-compaction (CASSANDRA-5087)
 * Pig: correctly decode row keys in widerow mode (CASSANDRA-5098)
 * nodetool repair command now prints progress (CASSANDRA-4767)
 * fix user defined compaction to run against 1.1 data directory (CASSANDRA-5118)
 * Fix CQL3 BATCH authorization caching (CASSANDRA-5145)
 * fix get_count returns incorrect value with TTL (CASSANDRA-5099)
 * better handling for mid-compaction failure (CASSANDRA-5137)
 * convert default marshallers list to map for better readability (CASSANDRA-5109)
 * fix ConcurrentModificationException in getBootstrapSource (CASSANDRA-5170)
 * fix sstable maxtimestamp for row deletes and pre-1.1.1 sstables (CASSANDRA-5153)
 * Fix thread growth on node removal (CASSANDRA-5175)
 * Make Ec2Region's datacenter name configurable (CASSANDRA-5155)


1.2.0
 * Disallow counters in collections (CASSANDRA-5082)
 * cqlsh: add unit tests (CASSANDRA-3920)
 * fix default bloom_filter_fp_chance for LeveledCompactionStrategy (CASSANDRA-5093)
Merged from 1.1:
 * add validation for get_range_slices with start_key and end_token (CASSANDRA-5089)


1.2.0-rc2
 * fix nodetool ownership display with vnodes (CASSANDRA-5065)
 * cqlsh: add DESCRIBE KEYSPACES command (CASSANDRA-5060)
 * Fix potential infinite loop when reloading CFS (CASSANDRA-5064)
 * Fix SimpleAuthorizer example (CASSANDRA-5072)
 * cqlsh: force CL.ONE for tracing and system.schema* queries (CASSANDRA-5070)
 * Includes cassandra-shuffle in the debian package (CASSANDRA-5058)
Merged from 1.1:
 * fix multithreaded compaction deadlock (CASSANDRA-4492)
 * fix temporarily missing schema after upgrade from pre-1.1.5 (CASSANDRA-5061)
 * Fix ALTER TABLE overriding compression options with defaults
   (CASSANDRA-4996, 5066)
 * fix specifying and altering crc_check_chance (CASSANDRA-5053)
 * fix Murmur3Partitioner ownership% calculation (CASSANDRA-5076)
 * Don't expire columns sooner than they should in 2ndary indexes (CASSANDRA-5079)


1.2-rc1
 * rename rpc_timeout settings to request_timeout (CASSANDRA-5027)
 * add BF with 0.1 FP to LCS by default (CASSANDRA-5029)
 * Fix preparing insert queries (CASSANDRA-5016)
 * Fix preparing queries with counter increment (CASSANDRA-5022)
 * Fix preparing updates with collections (CASSANDRA-5017)
 * Don't generate UUID based on other node address (CASSANDRA-5002)
 * Fix message when trying to alter a clustering key type (CASSANDRA-5012)
 * Update IAuthenticator to match the new IAuthorizer (CASSANDRA-5003)
 * Fix inserting only a key in CQL3 (CASSANDRA-5040)
 * Fix CQL3 token() function when used with strings (CASSANDRA-5050)
Merged from 1.1:
 * reduce log spam from invalid counter shards (CASSANDRA-5026)
 * Improve schema propagation performance (CASSANDRA-5025)
 * Fix for IndexHelper.IndexFor throws OOB Exception (CASSANDRA-5030)
 * cqlsh: make it possible to describe thrift CFs (CASSANDRA-4827)
 * cqlsh: fix timestamp formatting on some platforms (CASSANDRA-5046)


1.2-beta3
 * make consistency level configurable in cqlsh (CASSANDRA-4829)
 * fix cqlsh rendering of blob fields (CASSANDRA-4970)
 * fix cqlsh DESCRIBE command (CASSANDRA-4913)
 * save truncation position in system table (CASSANDRA-4906)
 * Move CompressionMetadata off-heap (CASSANDRA-4937)
 * allow CLI to GET cql3 columnfamily data (CASSANDRA-4924)
 * Fix rare race condition in getExpireTimeForEndpoint (CASSANDRA-4402)
 * acquire references to overlapping sstables during compaction so bloom filter
   doesn't get free'd prematurely (CASSANDRA-4934)
 * Don't share slice query filter in CQL3 SelectStatement (CASSANDRA-4928)
 * Separate tracing from Log4J (CASSANDRA-4861)
 * Exclude gcable tombstones from merkle-tree computation (CASSANDRA-4905)
 * Better printing of AbstractBounds for tracing (CASSANDRA-4931)
 * Optimize mostRecentTombstone check in CC.collectAllData (CASSANDRA-4883)
 * Change stream session ID to UUID to avoid collision from same node (CASSANDRA-4813)
 * Use Stats.db when bulk loading if present (CASSANDRA-4957)
 * Skip repair on system_trace and keyspaces with RF=1 (CASSANDRA-4956)
 * (cql3) Remove arbitrary SELECT limit (CASSANDRA-4918)
 * Correctly handle prepared operation on collections (CASSANDRA-4945)
 * Fix CQL3 LIMIT (CASSANDRA-4877)
 * Fix Stress for CQL3 (CASSANDRA-4979)
 * Remove cassandra specific exceptions from JMX interface (CASSANDRA-4893)
 * (CQL3) Force using ALLOW FILTERING on potentially inefficient queries (CASSANDRA-4915)
 * (cql3) Fix adding column when the table has collections (CASSANDRA-4982)
 * (cql3) Fix allowing collections with compact storage (CASSANDRA-4990)
 * (cql3) Refuse ttl/writetime function on collections (CASSANDRA-4992)
 * Replace IAuthority with new IAuthorizer (CASSANDRA-4874)
 * clqsh: fix KEY pseudocolumn escaping when describing Thrift tables
   in CQL3 mode (CASSANDRA-4955)
 * add basic authentication support for Pig CassandraStorage (CASSANDRA-3042)
 * fix CQL2 ALTER TABLE compaction_strategy_class altering (CASSANDRA-4965)
Merged from 1.1:
 * Fall back to old describe_splits if d_s_ex is not available (CASSANDRA-4803)
 * Improve error reporting when streaming ranges fail (CASSANDRA-5009)
 * Fix cqlsh timestamp formatting of timezone info (CASSANDRA-4746)
 * Fix assertion failure with leveled compaction (CASSANDRA-4799)
 * Check for null end_token in get_range_slice (CASSANDRA-4804)
 * Remove all remnants of removed nodes (CASSANDRA-4840)
 * Add aut-reloading of the log4j file in debian package (CASSANDRA-4855)
 * Fix estimated row cache entry size (CASSANDRA-4860)
 * reset getRangeSlice filter after finishing a row for get_paged_slice
   (CASSANDRA-4919)
 * expunge row cache post-truncate (CASSANDRA-4940)
 * Allow static CF definition with compact storage (CASSANDRA-4910)
 * Fix endless loop/compaction of schema_* CFs due to broken timestamps (CASSANDRA-4880)
 * Fix 'wrong class type' assertion in CounterColumn (CASSANDRA-4976)


1.2-beta2
 * fp rate of 1.0 disables BF entirely; LCS defaults to 1.0 (CASSANDRA-4876)
 * off-heap bloom filters for row keys (CASSANDRA_4865)
 * add extension point for sstable components (CASSANDRA-4049)
 * improve tracing output (CASSANDRA-4852, 4862)
 * make TRACE verb droppable (CASSANDRA-4672)
 * fix BulkLoader recognition of CQL3 columnfamilies (CASSANDRA-4755)
 * Sort commitlog segments for replay by id instead of mtime (CASSANDRA-4793)
 * Make hint delivery asynchronous (CASSANDRA-4761)
 * Pluggable Thrift transport factories for CLI and cqlsh (CASSANDRA-4609, 4610)
 * cassandra-cli: allow Double value type to be inserted to a column (CASSANDRA-4661)
 * Add ability to use custom TServerFactory implementations (CASSANDRA-4608)
 * optimize batchlog flushing to skip successful batches (CASSANDRA-4667)
 * include metadata for system keyspace itself in schema tables (CASSANDRA-4416)
 * add check to PropertyFileSnitch to verify presence of location for
   local node (CASSANDRA-4728)
 * add PBSPredictor consistency modeler (CASSANDRA-4261)
 * remove vestiges of Thrift unframed mode (CASSANDRA-4729)
 * optimize single-row PK lookups (CASSANDRA-4710)
 * adjust blockFor calculation to account for pending ranges due to node 
   movement (CASSANDRA-833)
 * Change CQL version to 3.0.0 and stop accepting 3.0.0-beta1 (CASSANDRA-4649)
 * (CQL3) Make prepared statement global instead of per connection 
   (CASSANDRA-4449)
 * Fix scrubbing of CQL3 created tables (CASSANDRA-4685)
 * (CQL3) Fix validation when using counter and regular columns in the same 
   table (CASSANDRA-4706)
 * Fix bug starting Cassandra with simple authentication (CASSANDRA-4648)
 * Add support for batchlog in CQL3 (CASSANDRA-4545, 4738)
 * Add support for multiple column family outputs in CFOF (CASSANDRA-4208)
 * Support repairing only the local DC nodes (CASSANDRA-4747)
 * Use rpc_address for binary protocol and change default port (CASSANDRA-4751)
 * Fix use of collections in prepared statements (CASSANDRA-4739)
 * Store more information into peers table (CASSANDRA-4351, 4814)
 * Configurable bucket size for size tiered compaction (CASSANDRA-4704)
 * Run leveled compaction in parallel (CASSANDRA-4310)
 * Fix potential NPE during CFS reload (CASSANDRA-4786)
 * Composite indexes may miss results (CASSANDRA-4796)
 * Move consistency level to the protocol level (CASSANDRA-4734, 4824)
 * Fix Subcolumn slice ends not respected (CASSANDRA-4826)
 * Fix Assertion error in cql3 select (CASSANDRA-4783)
 * Fix list prepend logic (CQL3) (CASSANDRA-4835)
 * Add booleans as literals in CQL3 (CASSANDRA-4776)
 * Allow renaming PK columns in CQL3 (CASSANDRA-4822)
 * Fix binary protocol NEW_NODE event (CASSANDRA-4679)
 * Fix potential infinite loop in tombstone compaction (CASSANDRA-4781)
 * Remove system tables accounting from schema (CASSANDRA-4850)
 * (cql3) Force provided columns in clustering key order in 
   'CLUSTERING ORDER BY' (CASSANDRA-4881)
 * Fix composite index bug (CASSANDRA-4884)
 * Fix short read protection for CQL3 (CASSANDRA-4882)
 * Add tracing support to the binary protocol (CASSANDRA-4699)
 * (cql3) Don't allow prepared marker inside collections (CASSANDRA-4890)
 * Re-allow order by on non-selected columns (CASSANDRA-4645)
 * Bug when composite index is created in a table having collections (CASSANDRA-4909)
 * log index scan subject in CompositesSearcher (CASSANDRA-4904)
Merged from 1.1:
 * add get[Row|Key]CacheEntries to CacheServiceMBean (CASSANDRA-4859)
 * fix get_paged_slice to wrap to next row correctly (CASSANDRA-4816)
 * fix indexing empty column values (CASSANDRA-4832)
 * allow JdbcDate to compose null Date objects (CASSANDRA-4830)
 * fix possible stackoverflow when compacting 1000s of sstables
   (CASSANDRA-4765)
 * fix wrong leveled compaction progress calculation (CASSANDRA-4807)
 * add a close() method to CRAR to prevent leaking file descriptors (CASSANDRA-4820)
 * fix potential infinite loop in get_count (CASSANDRA-4833)
 * fix compositeType.{get/from}String methods (CASSANDRA-4842)
 * (CQL) fix CREATE COLUMNFAMILY permissions check (CASSANDRA-4864)
 * Fix DynamicCompositeType same type comparison (CASSANDRA-4711)
 * Fix duplicate SSTable reference when stream session failed (CASSANDRA-3306)
 * Allow static CF definition with compact storage (CASSANDRA-4910)
 * Fix endless loop/compaction of schema_* CFs due to broken timestamps (CASSANDRA-4880)
 * Fix 'wrong class type' assertion in CounterColumn (CASSANDRA-4976)


1.2-beta1
 * add atomic_batch_mutate (CASSANDRA-4542, -4635)
 * increase default max_hint_window_in_ms to 3h (CASSANDRA-4632)
 * include message initiation time to replicas so they can more
   accurately drop timed-out requests (CASSANDRA-2858)
 * fix clientutil.jar dependencies (CASSANDRA-4566)
 * optimize WriteResponse (CASSANDRA-4548)
 * new metrics (CASSANDRA-4009)
 * redesign KEYS indexes to avoid read-before-write (CASSANDRA-2897)
 * debug tracing (CASSANDRA-1123)
 * parallelize row cache loading (CASSANDRA-4282)
 * Make compaction, flush JBOD-aware (CASSANDRA-4292)
 * run local range scans on the read stage (CASSANDRA-3687)
 * clean up ioexceptions (CASSANDRA-2116)
 * add disk_failure_policy (CASSANDRA-2118)
 * Introduce new json format with row level deletion (CASSANDRA-4054)
 * remove redundant "name" column from schema_keyspaces (CASSANDRA-4433)
 * improve "nodetool ring" handling of multi-dc clusters (CASSANDRA-3047)
 * update NTS calculateNaturalEndpoints to be O(N log N) (CASSANDRA-3881)
 * split up rpc timeout by operation type (CASSANDRA-2819)
 * rewrite key cache save/load to use only sequential i/o (CASSANDRA-3762)
 * update MS protocol with a version handshake + broadcast address id
   (CASSANDRA-4311)
 * multithreaded hint replay (CASSANDRA-4189)
 * add inter-node message compression (CASSANDRA-3127)
 * remove COPP (CASSANDRA-2479)
 * Track tombstone expiration and compact when tombstone content is
   higher than a configurable threshold, default 20% (CASSANDRA-3442, 4234)
 * update MurmurHash to version 3 (CASSANDRA-2975)
 * (CLI) track elapsed time for `delete' operation (CASSANDRA-4060)
 * (CLI) jline version is bumped to 1.0 to properly  support
   'delete' key function (CASSANDRA-4132)
 * Save IndexSummary into new SSTable 'Summary' component (CASSANDRA-2392, 4289)
 * Add support for range tombstones (CASSANDRA-3708)
 * Improve MessagingService efficiency (CASSANDRA-3617)
 * Avoid ID conflicts from concurrent schema changes (CASSANDRA-3794)
 * Set thrift HSHA server thread limit to unlimited by default (CASSANDRA-4277)
 * Avoids double serialization of CF id in RowMutation messages
   (CASSANDRA-4293)
 * stream compressed sstables directly with java nio (CASSANDRA-4297)
 * Support multiple ranges in SliceQueryFilter (CASSANDRA-3885)
 * Add column metadata to system column families (CASSANDRA-4018)
 * (cql3) Always use composite types by default (CASSANDRA-4329)
 * (cql3) Add support for set, map and list (CASSANDRA-3647)
 * Validate date type correctly (CASSANDRA-4441)
 * (cql3) Allow definitions with only a PK (CASSANDRA-4361)
 * (cql3) Add support for row key composites (CASSANDRA-4179)
 * improve DynamicEndpointSnitch by using reservoir sampling (CASSANDRA-4038)
 * (cql3) Add support for 2ndary indexes (CASSANDRA-3680)
 * (cql3) fix defining more than one PK to be invalid (CASSANDRA-4477)
 * remove schema agreement checking from all external APIs (Thrift, CQL and CQL3) (CASSANDRA-4487)
 * add Murmur3Partitioner and make it default for new installations (CASSANDRA-3772, 4621)
 * (cql3) update pseudo-map syntax to use map syntax (CASSANDRA-4497)
 * Finer grained exceptions hierarchy and provides error code with exceptions (CASSANDRA-3979)
 * Adds events push to binary protocol (CASSANDRA-4480)
 * Rewrite nodetool help (CASSANDRA-2293)
 * Make CQL3 the default for CQL (CASSANDRA-4640)
 * update stress tool to be able to use CQL3 (CASSANDRA-4406)
 * Accept all thrift update on CQL3 cf but don't expose their metadata (CASSANDRA-4377)
 * Replace Throttle with Guava's RateLimiter for HintedHandOff (CASSANDRA-4541)
 * fix counter add/get using CQL2 and CQL3 in stress tool (CASSANDRA-4633)
 * Add sstable count per level to cfstats (CASSANDRA-4537)
 * (cql3) Add ALTER KEYSPACE statement (CASSANDRA-4611)
 * (cql3) Allow defining default consistency levels (CASSANDRA-4448)
 * (cql3) Fix queries using LIMIT missing results (CASSANDRA-4579)
 * fix cross-version gossip messaging (CASSANDRA-4576)
 * added inet data type (CASSANDRA-4627)


1.1.6
 * Wait for writes on synchronous read digest mismatch (CASSANDRA-4792)
 * fix commitlog replay for nanotime-infected sstables (CASSANDRA-4782)
 * preflight check ttl for maximum of 20 years (CASSANDRA-4771)
 * (Pig) fix widerow input with single column rows (CASSANDRA-4789)
 * Fix HH to compact with correct gcBefore, which avoids wiping out
   undelivered hints (CASSANDRA-4772)
 * LCS will merge up to 32 L0 sstables as intended (CASSANDRA-4778)
 * NTS will default unconfigured DC replicas to zero (CASSANDRA-4675)
 * use default consistency level in counter validation if none is
   explicitly provide (CASSANDRA-4700)
 * Improve IAuthority interface by introducing fine-grained
   access permissions and grant/revoke commands (CASSANDRA-4490, 4644)
 * fix assumption error in CLI when updating/describing keyspace 
   (CASSANDRA-4322)
 * Adds offline sstablescrub to debian packaging (CASSANDRA-4642)
 * Automatic fixing of overlapping leveled sstables (CASSANDRA-4644)
 * fix error when using ORDER BY with extended selections (CASSANDRA-4689)
 * (CQL3) Fix validation for IN queries for non-PK cols (CASSANDRA-4709)
 * fix re-created keyspace disappering after 1.1.5 upgrade 
   (CASSANDRA-4698, 4752)
 * (CLI) display elapsed time in 2 fraction digits (CASSANDRA-3460)
 * add authentication support to sstableloader (CASSANDRA-4712)
 * Fix CQL3 'is reversed' logic (CASSANDRA-4716, 4759)
 * (CQL3) Don't return ReversedType in result set metadata (CASSANDRA-4717)
 * Backport adding AlterKeyspace statement (CASSANDRA-4611)
 * (CQL3) Correcty accept upper-case data types (CASSANDRA-4770)
 * Add binary protocol events for schema changes (CASSANDRA-4684)
Merged from 1.0:
 * Switch from NBHM to CHM in MessagingService's callback map, which
   prevents OOM in long-running instances (CASSANDRA-4708)


1.1.5
 * add SecondaryIndex.reload API (CASSANDRA-4581)
 * use millis + atomicint for commitlog segment creation instead of
   nanotime, which has issues under some hypervisors (CASSANDRA-4601)
 * fix FD leak in slice queries (CASSANDRA-4571)
 * avoid recursion in leveled compaction (CASSANDRA-4587)
 * increase stack size under Java7 to 180K
 * Log(info) schema changes (CASSANDRA-4547)
 * Change nodetool setcachecapcity to manipulate global caches (CASSANDRA-4563)
 * (cql3) fix setting compaction strategy (CASSANDRA-4597)
 * fix broken system.schema_* timestamps on system startup (CASSANDRA-4561)
 * fix wrong skip of cache saving (CASSANDRA-4533)
 * Avoid NPE when lost+found is in data dir (CASSANDRA-4572)
 * Respect five-minute flush moratorium after initial CL replay (CASSANDRA-4474)
 * Adds ntp as recommended in debian packaging (CASSANDRA-4606)
 * Configurable transport in CF Record{Reader|Writer} (CASSANDRA-4558)
 * (cql3) fix potential NPE with both equal and unequal restriction (CASSANDRA-4532)
 * (cql3) improves ORDER BY validation (CASSANDRA-4624)
 * Fix potential deadlock during counter writes (CASSANDRA-4578)
 * Fix cql error with ORDER BY when using IN (CASSANDRA-4612)
Merged from 1.0:
 * increase Xss to 160k to accomodate latest 1.6 JVMs (CASSANDRA-4602)
 * fix toString of hint destination tokens (CASSANDRA-4568)
 * Fix multiple values for CurrentLocal NodeID (CASSANDRA-4626)


1.1.4
 * fix offline scrub to catch >= out of order rows (CASSANDRA-4411)
 * fix cassandra-env.sh on RHEL and other non-dash-based systems 
   (CASSANDRA-4494)
Merged from 1.0:
 * (Hadoop) fix setting key length for old-style mapred api (CASSANDRA-4534)
 * (Hadoop) fix iterating through a resultset consisting entirely
   of tombstoned rows (CASSANDRA-4466)


1.1.3
 * (cqlsh) add COPY TO (CASSANDRA-4434)
 * munmap commitlog segments before rename (CASSANDRA-4337)
 * (JMX) rename getRangeKeySample to sampleKeyRange to avoid returning
   multi-MB results as an attribute (CASSANDRA-4452)
 * flush based on data size, not throughput; overwritten columns no 
   longer artificially inflate liveRatio (CASSANDRA-4399)
 * update default commitlog segment size to 32MB and total commitlog
   size to 32/1024 MB for 32/64 bit JVMs, respectively (CASSANDRA-4422)
 * avoid using global partitioner to estimate ranges in index sstables
   (CASSANDRA-4403)
 * restore pre-CASSANDRA-3862 approach to removing expired tombstones
   from row cache during compaction (CASSANDRA-4364)
 * (stress) support for CQL prepared statements (CASSANDRA-3633)
 * Correctly catch exception when Snappy cannot be loaded (CASSANDRA-4400)
 * (cql3) Support ORDER BY when IN condition is given in WHERE clause (CASSANDRA-4327)
 * (cql3) delete "component_index" column on DROP TABLE call (CASSANDRA-4420)
 * change nanoTime() to currentTimeInMillis() in schema related code (CASSANDRA-4432)
 * add a token generation tool (CASSANDRA-3709)
 * Fix LCS bug with sstable containing only 1 row (CASSANDRA-4411)
 * fix "Can't Modify Index Name" problem on CF update (CASSANDRA-4439)
 * Fix assertion error in getOverlappingSSTables during repair (CASSANDRA-4456)
 * fix nodetool's setcompactionthreshold command (CASSANDRA-4455)
 * Ensure compacted files are never used, to avoid counter overcount (CASSANDRA-4436)
Merged from 1.0:
 * Push the validation of secondary index values to the SecondaryIndexManager (CASSANDRA-4240)
 * allow dropping columns shadowed by not-yet-expired supercolumn or row
   tombstones in PrecompactedRow (CASSANDRA-4396)


1.1.2
 * Fix cleanup not deleting index entries (CASSANDRA-4379)
 * Use correct partitioner when saving + loading caches (CASSANDRA-4331)
 * Check schema before trying to export sstable (CASSANDRA-2760)
 * Raise a meaningful exception instead of NPE when PFS encounters
   an unconfigured node + no default (CASSANDRA-4349)
 * fix bug in sstable blacklisting with LCS (CASSANDRA-4343)
 * LCS no longer promotes tiny sstables out of L0 (CASSANDRA-4341)
 * skip tombstones during hint replay (CASSANDRA-4320)
 * fix NPE in compactionstats (CASSANDRA-4318)
 * enforce 1m min keycache for auto (CASSANDRA-4306)
 * Have DeletedColumn.isMFD always return true (CASSANDRA-4307)
 * (cql3) exeption message for ORDER BY constraints said primary filter can be
    an IN clause, which is misleading (CASSANDRA-4319)
 * (cql3) Reject (not yet supported) creation of 2ndardy indexes on tables with
   composite primary keys (CASSANDRA-4328)
 * Set JVM stack size to 160k for java 7 (CASSANDRA-4275)
 * cqlsh: add COPY command to load data from CSV flat files (CASSANDRA-4012)
 * CFMetaData.fromThrift to throw ConfigurationException upon error (CASSANDRA-4353)
 * Use CF comparator to sort indexed columns in SecondaryIndexManager
   (CASSANDRA-4365)
 * add strategy_options to the KSMetaData.toString() output (CASSANDRA-4248)
 * (cql3) fix range queries containing unqueried results (CASSANDRA-4372)
 * (cql3) allow updating column_alias types (CASSANDRA-4041)
 * (cql3) Fix deletion bug (CASSANDRA-4193)
 * Fix computation of overlapping sstable for leveled compaction (CASSANDRA-4321)
 * Improve scrub and allow to run it offline (CASSANDRA-4321)
 * Fix assertionError in StorageService.bulkLoad (CASSANDRA-4368)
 * (cqlsh) add option to authenticate to a keyspace at startup (CASSANDRA-4108)
 * (cqlsh) fix ASSUME functionality (CASSANDRA-4352)
 * Fix ColumnFamilyRecordReader to not return progress > 100% (CASSANDRA-3942)
Merged from 1.0:
 * Set gc_grace on index CF to 0 (CASSANDRA-4314)


1.1.1
 * add populate_io_cache_on_flush option (CASSANDRA-2635)
 * allow larger cache capacities than 2GB (CASSANDRA-4150)
 * add getsstables command to nodetool (CASSANDRA-4199)
 * apply parent CF compaction settings to secondary index CFs (CASSANDRA-4280)
 * preserve commitlog size cap when recycling segments at startup
   (CASSANDRA-4201)
 * (Hadoop) fix split generation regression (CASSANDRA-4259)
 * ignore min/max compactions settings in LCS, while preserving
   behavior that min=max=0 disables autocompaction (CASSANDRA-4233)
 * log number of rows read from saved cache (CASSANDRA-4249)
 * calculate exact size required for cleanup operations (CASSANDRA-1404)
 * avoid blocking additional writes during flush when the commitlog
   gets behind temporarily (CASSANDRA-1991)
 * enable caching on index CFs based on data CF cache setting (CASSANDRA-4197)
 * warn on invalid replication strategy creation options (CASSANDRA-4046)
 * remove [Freeable]Memory finalizers (CASSANDRA-4222)
 * include tombstone size in ColumnFamily.size, which can prevent OOM
   during sudden mass delete operations by yielding a nonzero liveRatio
   (CASSANDRA-3741)
 * Open 1 sstableScanner per level for leveled compaction (CASSANDRA-4142)
 * Optimize reads when row deletion timestamps allow us to restrict
   the set of sstables we check (CASSANDRA-4116)
 * add support for commitlog archiving and point-in-time recovery
   (CASSANDRA-3690)
 * avoid generating redundant compaction tasks during streaming
   (CASSANDRA-4174)
 * add -cf option to nodetool snapshot, and takeColumnFamilySnapshot to
   StorageService mbean (CASSANDRA-556)
 * optimize cleanup to drop entire sstables where possible (CASSANDRA-4079)
 * optimize truncate when autosnapshot is disabled (CASSANDRA-4153)
 * update caches to use byte[] keys to reduce memory overhead (CASSANDRA-3966)
 * add column limit to cli (CASSANDRA-3012, 4098)
 * clean up and optimize DataOutputBuffer, used by CQL compression and
   CompositeType (CASSANDRA-4072)
 * optimize commitlog checksumming (CASSANDRA-3610)
 * identify and blacklist corrupted SSTables from future compactions 
   (CASSANDRA-2261)
 * Move CfDef and KsDef validation out of thrift (CASSANDRA-4037)
 * Expose API to repair a user provided range (CASSANDRA-3912)
 * Add way to force the cassandra-cli to refresh its schema (CASSANDRA-4052)
 * Avoid having replicate on write tasks stacking up at CL.ONE (CASSANDRA-2889)
 * (cql3) Backwards compatibility for composite comparators in non-cql3-aware
   clients (CASSANDRA-4093)
 * (cql3) Fix order by for reversed queries (CASSANDRA-4160)
 * (cql3) Add ReversedType support (CASSANDRA-4004)
 * (cql3) Add timeuuid type (CASSANDRA-4194)
 * (cql3) Minor fixes (CASSANDRA-4185)
 * (cql3) Fix prepared statement in BATCH (CASSANDRA-4202)
 * (cql3) Reduce the list of reserved keywords (CASSANDRA-4186)
 * (cql3) Move max/min compaction thresholds to compaction strategy options
   (CASSANDRA-4187)
 * Fix exception during move when localhost is the only source (CASSANDRA-4200)
 * (cql3) Allow paging through non-ordered partitioner results (CASSANDRA-3771)
 * (cql3) Fix drop index (CASSANDRA-4192)
 * (cql3) Don't return range ghosts anymore (CASSANDRA-3982)
 * fix re-creating Keyspaces/ColumnFamilies with the same name as dropped
   ones (CASSANDRA-4219)
 * fix SecondaryIndex LeveledManifest save upon snapshot (CASSANDRA-4230)
 * fix missing arrayOffset in FBUtilities.hash (CASSANDRA-4250)
 * (cql3) Add name of parameters in CqlResultSet (CASSANDRA-4242)
 * (cql3) Correctly validate order by queries (CASSANDRA-4246)
 * rename stress to cassandra-stress for saner packaging (CASSANDRA-4256)
 * Fix exception on colum metadata with non-string comparator (CASSANDRA-4269)
 * Check for unknown/invalid compression options (CASSANDRA-4266)
 * (cql3) Adds simple access to column timestamp and ttl (CASSANDRA-4217)
 * (cql3) Fix range queries with secondary indexes (CASSANDRA-4257)
 * Better error messages from improper input in cli (CASSANDRA-3865)
 * Try to stop all compaction upon Keyspace or ColumnFamily drop (CASSANDRA-4221)
 * (cql3) Allow keyspace properties to contain hyphens (CASSANDRA-4278)
 * (cql3) Correctly validate keyspace access in create table (CASSANDRA-4296)
 * Avoid deadlock in migration stage (CASSANDRA-3882)
 * Take supercolumn names and deletion info into account in memtable throughput
   (CASSANDRA-4264)
 * Add back backward compatibility for old style replication factor (CASSANDRA-4294)
 * Preserve compatibility with pre-1.1 index queries (CASSANDRA-4262)
Merged from 1.0:
 * Fix super columns bug where cache is not updated (CASSANDRA-4190)
 * fix maxTimestamp to include row tombstones (CASSANDRA-4116)
 * (CLI) properly handle quotes in create/update keyspace commands (CASSANDRA-4129)
 * Avoids possible deadlock during bootstrap (CASSANDRA-4159)
 * fix stress tool that hangs forever on timeout or error (CASSANDRA-4128)
 * stress tool to return appropriate exit code on failure (CASSANDRA-4188)
 * fix compaction NPE when out of disk space and assertions disabled
   (CASSANDRA-3985)
 * synchronize LCS getEstimatedTasks to avoid CME (CASSANDRA-4255)
 * ensure unique streaming session id's (CASSANDRA-4223)
 * kick off background compaction when min/max thresholds change 
   (CASSANDRA-4279)
 * improve ability of STCS.getBuckets to deal with 100s of 1000s of
   sstables, such as when convertinb back from LCS (CASSANDRA-4287)
 * Oversize integer in CQL throws NumberFormatException (CASSANDRA-4291)
 * fix 1.0.x node join to mixed version cluster, other nodes >= 1.1 (CASSANDRA-4195)
 * Fix LCS splitting sstable base on uncompressed size (CASSANDRA-4419)
 * Push the validation of secondary index values to the SecondaryIndexManager (CASSANDRA-4240)
 * Don't purge columns during upgradesstables (CASSANDRA-4462)
 * Make cqlsh work with piping (CASSANDRA-4113)
 * Validate arguments for nodetool decommission (CASSANDRA-4061)
 * Report thrift status in nodetool info (CASSANDRA-4010)


1.1.0-final
 * average a reduced liveRatio estimate with the previous one (CASSANDRA-4065)
 * Allow KS and CF names up to 48 characters (CASSANDRA-4157)
 * fix stress build (CASSANDRA-4140)
 * add time remaining estimate to nodetool compactionstats (CASSANDRA-4167)
 * (cql) fix NPE in cql3 ALTER TABLE (CASSANDRA-4163)
 * (cql) Add support for CL.TWO and CL.THREE in CQL (CASSANDRA-4156)
 * (cql) Fix type in CQL3 ALTER TABLE preventing update (CASSANDRA-4170)
 * (cql) Throw invalid exception from CQL3 on obsolete options (CASSANDRA-4171)
 * (cqlsh) fix recognizing uppercase SELECT keyword (CASSANDRA-4161)
 * Pig: wide row support (CASSANDRA-3909)
Merged from 1.0:
 * avoid streaming empty files with bulk loader if sstablewriter errors out
   (CASSANDRA-3946)


1.1-rc1
 * Include stress tool in binary builds (CASSANDRA-4103)
 * (Hadoop) fix wide row iteration when last row read was deleted
   (CASSANDRA-4154)
 * fix read_repair_chance to really default to 0.1 in the cli (CASSANDRA-4114)
 * Adds caching and bloomFilterFpChange to CQL options (CASSANDRA-4042)
 * Adds posibility to autoconfigure size of the KeyCache (CASSANDRA-4087)
 * fix KEYS index from skipping results (CASSANDRA-3996)
 * Remove sliced_buffer_size_in_kb dead option (CASSANDRA-4076)
 * make loadNewSStable preserve sstable version (CASSANDRA-4077)
 * Respect 1.0 cache settings as much as possible when upgrading 
   (CASSANDRA-4088)
 * relax path length requirement for sstable files when upgrading on 
   non-Windows platforms (CASSANDRA-4110)
 * fix terminination of the stress.java when errors were encountered
   (CASSANDRA-4128)
 * Move CfDef and KsDef validation out of thrift (CASSANDRA-4037)
 * Fix get_paged_slice (CASSANDRA-4136)
 * CQL3: Support slice with exclusive start and stop (CASSANDRA-3785)
Merged from 1.0:
 * support PropertyFileSnitch in bulk loader (CASSANDRA-4145)
 * add auto_snapshot option allowing disabling snapshot before drop/truncate
   (CASSANDRA-3710)
 * allow short snitch names (CASSANDRA-4130)


1.1-beta2
 * rename loaded sstables to avoid conflicts with local snapshots
   (CASSANDRA-3967)
 * start hint replay as soon as FD notifies that the target is back up
   (CASSANDRA-3958)
 * avoid unproductive deserializing of cached rows during compaction
   (CASSANDRA-3921)
 * fix concurrency issues with CQL keyspace creation (CASSANDRA-3903)
 * Show Effective Owership via Nodetool ring <keyspace> (CASSANDRA-3412)
 * Update ORDER BY syntax for CQL3 (CASSANDRA-3925)
 * Fix BulkRecordWriter to not throw NPE if reducer gets no map data from Hadoop (CASSANDRA-3944)
 * Fix bug with counters in super columns (CASSANDRA-3821)
 * Remove deprecated merge_shard_chance (CASSANDRA-3940)
 * add a convenient way to reset a node's schema (CASSANDRA-2963)
 * fix for intermittent SchemaDisagreementException (CASSANDRA-3884)
 * CLI `list <CF>` to limit number of columns and their order (CASSANDRA-3012)
 * ignore deprecated KsDef/CfDef/ColumnDef fields in native schema (CASSANDRA-3963)
 * CLI to report when unsupported column_metadata pair was given (CASSANDRA-3959)
 * reincarnate removed and deprecated KsDef/CfDef attributes (CASSANDRA-3953)
 * Fix race between writes and read for cache (CASSANDRA-3862)
 * perform static initialization of StorageProxy on start-up (CASSANDRA-3797)
 * support trickling fsync() on writes (CASSANDRA-3950)
 * expose counters for unavailable/timeout exceptions given to thrift clients (CASSANDRA-3671)
 * avoid quadratic startup time in LeveledManifest (CASSANDRA-3952)
 * Add type information to new schema_ columnfamilies and remove thrift
   serialization for schema (CASSANDRA-3792)
 * add missing column validator options to the CLI help (CASSANDRA-3926)
 * skip reading saved key cache if CF's caching strategy is NONE or ROWS_ONLY (CASSANDRA-3954)
 * Unify migration code (CASSANDRA-4017)
Merged from 1.0:
 * cqlsh: guess correct version of Python for Arch Linux (CASSANDRA-4090)
 * (CLI) properly handle quotes in create/update keyspace commands (CASSANDRA-4129)
 * Avoids possible deadlock during bootstrap (CASSANDRA-4159)
 * fix stress tool that hangs forever on timeout or error (CASSANDRA-4128)
 * Fix super columns bug where cache is not updated (CASSANDRA-4190)
 * stress tool to return appropriate exit code on failure (CASSANDRA-4188)


1.0.9
 * improve index sampling performance (CASSANDRA-4023)
 * always compact away deleted hints immediately after handoff (CASSANDRA-3955)
 * delete hints from dropped ColumnFamilies on handoff instead of
   erroring out (CASSANDRA-3975)
 * add CompositeType ref to the CLI doc for create/update column family (CASSANDRA-3980)
 * Pig: support Counter ColumnFamilies (CASSANDRA-3973)
 * Pig: Composite column support (CASSANDRA-3684)
 * Avoid NPE during repair when a keyspace has no CFs (CASSANDRA-3988)
 * Fix division-by-zero error on get_slice (CASSANDRA-4000)
 * don't change manifest level for cleanup, scrub, and upgradesstables
   operations under LeveledCompactionStrategy (CASSANDRA-3989, 4112)
 * fix race leading to super columns assertion failure (CASSANDRA-3957)
 * fix NPE on invalid CQL delete command (CASSANDRA-3755)
 * allow custom types in CLI's assume command (CASSANDRA-4081)
 * fix totalBytes count for parallel compactions (CASSANDRA-3758)
 * fix intermittent NPE in get_slice (CASSANDRA-4095)
 * remove unnecessary asserts in native code interfaces (CASSANDRA-4096)
 * Validate blank keys in CQL to avoid assertion errors (CASSANDRA-3612)
 * cqlsh: fix bad decoding of some column names (CASSANDRA-4003)
 * cqlsh: fix incorrect padding with unicode chars (CASSANDRA-4033)
 * Fix EC2 snitch incorrectly reporting region (CASSANDRA-4026)
 * Shut down thrift during decommission (CASSANDRA-4086)
 * Expose nodetool cfhistograms for 2ndary indexes (CASSANDRA-4063)
Merged from 0.8:
 * Fix ConcurrentModificationException in gossiper (CASSANDRA-4019)


1.1-beta1
 * (cqlsh)
   + add SOURCE and CAPTURE commands, and --file option (CASSANDRA-3479)
   + add ALTER COLUMNFAMILY WITH (CASSANDRA-3523)
   + bundle Python dependencies with Cassandra (CASSANDRA-3507)
   + added to Debian package (CASSANDRA-3458)
   + display byte data instead of erroring out on decode failure 
     (CASSANDRA-3874)
 * add nodetool rebuild_index (CASSANDRA-3583)
 * add nodetool rangekeysample (CASSANDRA-2917)
 * Fix streaming too much data during move operations (CASSANDRA-3639)
 * Nodetool and CLI connect to localhost by default (CASSANDRA-3568)
 * Reduce memory used by primary index sample (CASSANDRA-3743)
 * (Hadoop) separate input/output configurations (CASSANDRA-3197, 3765)
 * avoid returning internal Cassandra classes over JMX (CASSANDRA-2805)
 * add row-level isolation via SnapTree (CASSANDRA-2893)
 * Optimize key count estimation when opening sstable on startup
   (CASSANDRA-2988)
 * multi-dc replication optimization supporting CL > ONE (CASSANDRA-3577)
 * add command to stop compactions (CASSANDRA-1740, 3566, 3582)
 * multithreaded streaming (CASSANDRA-3494)
 * removed in-tree redhat spec (CASSANDRA-3567)
 * "defragment" rows for name-based queries under STCS, again (CASSANDRA-2503)
 * Recycle commitlog segments for improved performance 
   (CASSANDRA-3411, 3543, 3557, 3615)
 * update size-tiered compaction to prioritize small tiers (CASSANDRA-2407)
 * add message expiration logic to OutboundTcpConnection (CASSANDRA-3005)
 * off-heap cache to use sun.misc.Unsafe instead of JNA (CASSANDRA-3271)
 * EACH_QUORUM is only supported for writes (CASSANDRA-3272)
 * replace compactionlock use in schema migration by checking CFS.isValid
   (CASSANDRA-3116)
 * recognize that "SELECT first ... *" isn't really "SELECT *" (CASSANDRA-3445)
 * Use faster bytes comparison (CASSANDRA-3434)
 * Bulk loader is no longer a fat client, (HADOOP) bulk load output format
   (CASSANDRA-3045)
 * (Hadoop) add support for KeyRange.filter
 * remove assumption that keys and token are in bijection
   (CASSANDRA-1034, 3574, 3604)
 * always remove endpoints from delevery queue in HH (CASSANDRA-3546)
 * fix race between cf flush and its 2ndary indexes flush (CASSANDRA-3547)
 * fix potential race in AES when a repair fails (CASSANDRA-3548)
 * Remove columns shadowed by a deleted container even when we cannot purge
   (CASSANDRA-3538)
 * Improve memtable slice iteration performance (CASSANDRA-3545)
 * more efficient allocation of small bloom filters (CASSANDRA-3618)
 * Use separate writer thread in SSTableSimpleUnsortedWriter (CASSANDRA-3619)
 * fsync the directory after new sstable or commitlog segment are created (CASSANDRA-3250)
 * fix minor issues reported by FindBugs (CASSANDRA-3658)
 * global key/row caches (CASSANDRA-3143, 3849)
 * optimize memtable iteration during range scan (CASSANDRA-3638)
 * introduce 'crc_check_chance' in CompressionParameters to support
   a checksum percentage checking chance similarly to read-repair (CASSANDRA-3611)
 * a way to deactivate global key/row cache on per-CF basis (CASSANDRA-3667)
 * fix LeveledCompactionStrategy broken because of generation pre-allocation
   in LeveledManifest (CASSANDRA-3691)
 * finer-grained control over data directories (CASSANDRA-2749)
 * Fix ClassCastException during hinted handoff (CASSANDRA-3694)
 * Upgrade Thrift to 0.7 (CASSANDRA-3213)
 * Make stress.java insert operation to use microseconds (CASSANDRA-3725)
 * Allows (internally) doing a range query with a limit of columns instead of
   rows (CASSANDRA-3742)
 * Allow rangeSlice queries to be start/end inclusive/exclusive (CASSANDRA-3749)
 * Fix BulkLoader to support new SSTable layout and add stream
   throttling to prevent an NPE when there is no yaml config (CASSANDRA-3752)
 * Allow concurrent schema migrations (CASSANDRA-1391, 3832)
 * Add SnapshotCommand to trigger snapshot on remote node (CASSANDRA-3721)
 * Make CFMetaData conversions to/from thrift/native schema inverses
   (CASSANDRA_3559)
 * Add initial code for CQL 3.0-beta (CASSANDRA-2474, 3781, 3753)
 * Add wide row support for ColumnFamilyInputFormat (CASSANDRA-3264)
 * Allow extending CompositeType comparator (CASSANDRA-3657)
 * Avoids over-paging during get_count (CASSANDRA-3798)
 * Add new command to rebuild a node without (repair) merkle tree calculations
   (CASSANDRA-3483, 3922)
 * respect not only row cache capacity but caching mode when
   trying to read data (CASSANDRA-3812)
 * fix system tests (CASSANDRA-3827)
 * CQL support for altering row key type in ALTER TABLE (CASSANDRA-3781)
 * turn compression on by default (CASSANDRA-3871)
 * make hexToBytes refuse invalid input (CASSANDRA-2851)
 * Make secondary indexes CF inherit compression and compaction from their
   parent CF (CASSANDRA-3877)
 * Finish cleanup up tombstone purge code (CASSANDRA-3872)
 * Avoid NPE on aboarted stream-out sessions (CASSANDRA-3904)
 * BulkRecordWriter throws NPE for counter columns (CASSANDRA-3906)
 * Support compression using BulkWriter (CASSANDRA-3907)


1.0.8
 * fix race between cleanup and flush on secondary index CFSes (CASSANDRA-3712)
 * avoid including non-queried nodes in rangeslice read repair
   (CASSANDRA-3843)
 * Only snapshot CF being compacted for snapshot_before_compaction 
   (CASSANDRA-3803)
 * Log active compactions in StatusLogger (CASSANDRA-3703)
 * Compute more accurate compaction score per level (CASSANDRA-3790)
 * Return InvalidRequest when using a keyspace that doesn't exist
   (CASSANDRA-3764)
 * disallow user modification of System keyspace (CASSANDRA-3738)
 * allow using sstable2json on secondary index data (CASSANDRA-3738)
 * (cqlsh) add DESCRIBE COLUMNFAMILIES (CASSANDRA-3586)
 * (cqlsh) format blobs correctly and use colors to improve output
   readability (CASSANDRA-3726)
 * synchronize BiMap of bootstrapping tokens (CASSANDRA-3417)
 * show index options in CLI (CASSANDRA-3809)
 * add optional socket timeout for streaming (CASSANDRA-3838)
 * fix truncate not to leave behind non-CFS backed secondary indexes
   (CASSANDRA-3844)
 * make CLI `show schema` to use output stream directly instead
   of StringBuilder (CASSANDRA-3842)
 * remove the wait on hint future during write (CASSANDRA-3870)
 * (cqlsh) ignore missing CfDef opts (CASSANDRA-3933)
 * (cqlsh) look for cqlshlib relative to realpath (CASSANDRA-3767)
 * Fix short read protection (CASSANDRA-3934)
 * Make sure infered and actual schema match (CASSANDRA-3371)
 * Fix NPE during HH delivery (CASSANDRA-3677)
 * Don't put boostrapping node in 'hibernate' status (CASSANDRA-3737)
 * Fix double quotes in windows bat files (CASSANDRA-3744)
 * Fix bad validator lookup (CASSANDRA-3789)
 * Fix soft reset in EC2MultiRegionSnitch (CASSANDRA-3835)
 * Don't leave zombie connections with THSHA thrift server (CASSANDRA-3867)
 * (cqlsh) fix deserialization of data (CASSANDRA-3874)
 * Fix removetoken force causing an inconsistent state (CASSANDRA-3876)
 * Fix ahndling of some types with Pig (CASSANDRA-3886)
 * Don't allow to drop the system keyspace (CASSANDRA-3759)
 * Make Pig deletes disabled by default and configurable (CASSANDRA-3628)
Merged from 0.8:
 * (Pig) fix CassandraStorage to use correct comparator in Super ColumnFamily
   case (CASSANDRA-3251)
 * fix thread safety issues in commitlog replay, primarily affecting
   systems with many (100s) of CF definitions (CASSANDRA-3751)
 * Fix relevant tombstone ignored with super columns (CASSANDRA-3875)


1.0.7
 * fix regression in HH page size calculation (CASSANDRA-3624)
 * retry failed stream on IOException (CASSANDRA-3686)
 * allow configuring bloom_filter_fp_chance (CASSANDRA-3497)
 * attempt hint delivery every ten minutes, or when failure detector
   notifies us that a node is back up, whichever comes first.  hint
   handoff throttle delay default changed to 1ms, from 50 (CASSANDRA-3554)
 * add nodetool setstreamthroughput (CASSANDRA-3571)
 * fix assertion when dropping a columnfamily with no sstables (CASSANDRA-3614)
 * more efficient allocation of small bloom filters (CASSANDRA-3618)
 * CLibrary.createHardLinkWithExec() to check for errors (CASSANDRA-3101)
 * Avoid creating empty and non cleaned writer during compaction (CASSANDRA-3616)
 * stop thrift service in shutdown hook so we can quiesce MessagingService
   (CASSANDRA-3335)
 * (CQL) compaction_strategy_options and compression_parameters for
   CREATE COLUMNFAMILY statement (CASSANDRA-3374)
 * Reset min/max compaction threshold when creating size tiered compaction
   strategy (CASSANDRA-3666)
 * Don't ignore IOException during compaction (CASSANDRA-3655)
 * Fix assertion error for CF with gc_grace=0 (CASSANDRA-3579)
 * Shutdown ParallelCompaction reducer executor after use (CASSANDRA-3711)
 * Avoid < 0 value for pending tasks in leveled compaction (CASSANDRA-3693)
 * (Hadoop) Support TimeUUID in Pig CassandraStorage (CASSANDRA-3327)
 * Check schema is ready before continuing boostrapping (CASSANDRA-3629)
 * Catch overflows during parsing of chunk_length_kb (CASSANDRA-3644)
 * Improve stream protocol mismatch errors (CASSANDRA-3652)
 * Avoid multiple thread doing HH to the same target (CASSANDRA-3681)
 * Add JMX property for rp_timeout_in_ms (CASSANDRA-2940)
 * Allow DynamicCompositeType to compare component of different types
   (CASSANDRA-3625)
 * Flush non-cfs backed secondary indexes (CASSANDRA-3659)
 * Secondary Indexes should report memory consumption (CASSANDRA-3155)
 * fix for SelectStatement start/end key are not set correctly
   when a key alias is involved (CASSANDRA-3700)
 * fix CLI `show schema` command insert of an extra comma in
   column_metadata (CASSANDRA-3714)
Merged from 0.8:
 * avoid logging (harmless) exception when GC takes < 1ms (CASSANDRA-3656)
 * prevent new nodes from thinking down nodes are up forever (CASSANDRA-3626)
 * use correct list of replicas for LOCAL_QUORUM reads when read repair
   is disabled (CASSANDRA-3696)
 * block on flush before compacting hints (may prevent OOM) (CASSANDRA-3733)


1.0.6
 * (CQL) fix cqlsh support for replicate_on_write (CASSANDRA-3596)
 * fix adding to leveled manifest after streaming (CASSANDRA-3536)
 * filter out unavailable cipher suites when using encryption (CASSANDRA-3178)
 * (HADOOP) add old-style api support for CFIF and CFRR (CASSANDRA-2799)
 * Support TimeUUIDType column names in Stress.java tool (CASSANDRA-3541)
 * (CQL) INSERT/UPDATE/DELETE/TRUNCATE commands should allow CF names to
   be qualified by keyspace (CASSANDRA-3419)
 * always remove endpoints from delevery queue in HH (CASSANDRA-3546)
 * fix race between cf flush and its 2ndary indexes flush (CASSANDRA-3547)
 * fix potential race in AES when a repair fails (CASSANDRA-3548)
 * fix default value validation usage in CLI SET command (CASSANDRA-3553)
 * Optimize componentsFor method for compaction and startup time
   (CASSANDRA-3532)
 * (CQL) Proper ColumnFamily metadata validation on CREATE COLUMNFAMILY 
   (CASSANDRA-3565)
 * fix compression "chunk_length_kb" option to set correct kb value for 
   thrift/avro (CASSANDRA-3558)
 * fix missing response during range slice repair (CASSANDRA-3551)
 * 'describe ring' moved from CLI to nodetool and available through JMX (CASSANDRA-3220)
 * add back partitioner to sstable metadata (CASSANDRA-3540)
 * fix NPE in get_count for counters (CASSANDRA-3601)
Merged from 0.8:
 * remove invalid assertion that table was opened before dropping it
   (CASSANDRA-3580)
 * range and index scans now only send requests to enough replicas to
   satisfy requested CL + RR (CASSANDRA-3598)
 * use cannonical host for local node in nodetool info (CASSANDRA-3556)
 * remove nonlocal DC write optimization since it only worked with
   CL.ONE or CL.LOCAL_QUORUM (CASSANDRA-3577, 3585)
 * detect misuses of CounterColumnType (CASSANDRA-3422)
 * turn off string interning in json2sstable, take 2 (CASSANDRA-2189)
 * validate compression parameters on add/update of the ColumnFamily 
   (CASSANDRA-3573)
 * Check for 0.0.0.0 is incorrect in CFIF (CASSANDRA-3584)
 * Increase vm.max_map_count in debian packaging (CASSANDRA-3563)
 * gossiper will never add itself to saved endpoints (CASSANDRA-3485)


1.0.5
 * revert CASSANDRA-3407 (see CASSANDRA-3540)
 * fix assertion error while forwarding writes to local nodes (CASSANDRA-3539)


1.0.4
 * fix self-hinting of timed out read repair updates and make hinted handoff
   less prone to OOMing a coordinator (CASSANDRA-3440)
 * expose bloom filter sizes via JMX (CASSANDRA-3495)
 * enforce RP tokens 0..2**127 (CASSANDRA-3501)
 * canonicalize paths exposed through JMX (CASSANDRA-3504)
 * fix "liveSize" stat when sstables are removed (CASSANDRA-3496)
 * add bloom filter FP rates to nodetool cfstats (CASSANDRA-3347)
 * record partitioner in sstable metadata component (CASSANDRA-3407)
 * add new upgradesstables nodetool command (CASSANDRA-3406)
 * skip --debug requirement to see common exceptions in CLI (CASSANDRA-3508)
 * fix incorrect query results due to invalid max timestamp (CASSANDRA-3510)
 * make sstableloader recognize compressed sstables (CASSANDRA-3521)
 * avoids race in OutboundTcpConnection in multi-DC setups (CASSANDRA-3530)
 * use SETLOCAL in cassandra.bat (CASSANDRA-3506)
 * fix ConcurrentModificationException in Table.all() (CASSANDRA-3529)
Merged from 0.8:
 * fix concurrence issue in the FailureDetector (CASSANDRA-3519)
 * fix array out of bounds error in counter shard removal (CASSANDRA-3514)
 * avoid dropping tombstones when they might still be needed to shadow
   data in a different sstable (CASSANDRA-2786)


1.0.3
 * revert name-based query defragmentation aka CASSANDRA-2503 (CASSANDRA-3491)
 * fix invalidate-related test failures (CASSANDRA-3437)
 * add next-gen cqlsh to bin/ (CASSANDRA-3188, 3131, 3493)
 * (CQL) fix handling of rows with no columns (CASSANDRA-3424, 3473)
 * fix querying supercolumns by name returning only a subset of
   subcolumns or old subcolumn versions (CASSANDRA-3446)
 * automatically compute sha1 sum for uncompressed data files (CASSANDRA-3456)
 * fix reading metadata/statistics component for version < h (CASSANDRA-3474)
 * add sstable forward-compatibility (CASSANDRA-3478)
 * report compression ratio in CFSMBean (CASSANDRA-3393)
 * fix incorrect size exception during streaming of counters (CASSANDRA-3481)
 * (CQL) fix for counter decrement syntax (CASSANDRA-3418)
 * Fix race introduced by CASSANDRA-2503 (CASSANDRA-3482)
 * Fix incomplete deletion of delivered hints (CASSANDRA-3466)
 * Avoid rescheduling compactions when no compaction was executed 
   (CASSANDRA-3484)
 * fix handling of the chunk_length_kb compression options (CASSANDRA-3492)
Merged from 0.8:
 * fix updating CF row_cache_provider (CASSANDRA-3414)
 * CFMetaData.convertToThrift method to set RowCacheProvider (CASSANDRA-3405)
 * acquire compactionlock during truncate (CASSANDRA-3399)
 * fix displaying cfdef entries for super columnfamilies (CASSANDRA-3415)
 * Make counter shard merging thread safe (CASSANDRA-3178)
 * Revert CASSANDRA-2855
 * Fix bug preventing the use of efficient cross-DC writes (CASSANDRA-3472)
 * `describe ring` command for CLI (CASSANDRA-3220)
 * (Hadoop) skip empty rows when entire row is requested, redux (CASSANDRA-2855)


1.0.2
 * "defragment" rows for name-based queries under STCS (CASSANDRA-2503)
 * Add timing information to cassandra-cli GET/SET/LIST queries (CASSANDRA-3326)
 * Only create one CompressionMetadata object per sstable (CASSANDRA-3427)
 * cleanup usage of StorageService.setMode() (CASSANDRA-3388)
 * Avoid large array allocation for compressed chunk offsets (CASSANDRA-3432)
 * fix DecimalType bytebuffer marshalling (CASSANDRA-3421)
 * fix bug that caused first column in per row indexes to be ignored 
   (CASSANDRA-3441)
 * add JMX call to clean (failed) repair sessions (CASSANDRA-3316)
 * fix sstableloader reference acquisition bug (CASSANDRA-3438)
 * fix estimated row size regression (CASSANDRA-3451)
 * make sure we don't return more columns than asked (CASSANDRA-3303, 3395)
Merged from 0.8:
 * acquire compactionlock during truncate (CASSANDRA-3399)
 * fix displaying cfdef entries for super columnfamilies (CASSANDRA-3415)


1.0.1
 * acquire references during index build to prevent delete problems
   on Windows (CASSANDRA-3314)
 * describe_ring should include datacenter/topology information (CASSANDRA-2882)
 * Thrift sockets are not properly buffered (CASSANDRA-3261)
 * performance improvement for bytebufferutil compare function (CASSANDRA-3286)
 * add system.versions ColumnFamily (CASSANDRA-3140)
 * reduce network copies (CASSANDRA-3333, 3373)
 * limit nodetool to 32MB of heap (CASSANDRA-3124)
 * (CQL) update parser to accept "timestamp" instead of "date" (CASSANDRA-3149)
 * Fix CLI `show schema` to include "compression_options" (CASSANDRA-3368)
 * Snapshot to include manifest under LeveledCompactionStrategy (CASSANDRA-3359)
 * (CQL) SELECT query should allow CF name to be qualified by keyspace (CASSANDRA-3130)
 * (CQL) Fix internal application error specifying 'using consistency ...'
   in lower case (CASSANDRA-3366)
 * fix Deflate compression when compression actually makes the data bigger
   (CASSANDRA-3370)
 * optimize UUIDGen to avoid lock contention on InetAddress.getLocalHost 
   (CASSANDRA-3387)
 * tolerate index being dropped mid-mutation (CASSANDRA-3334, 3313)
 * CompactionManager is now responsible for checking for new candidates
   post-task execution, enabling more consistent leveled compaction 
   (CASSANDRA-3391)
 * Cache HSHA threads (CASSANDRA-3372)
 * use CF/KS names as snapshot prefix for drop + truncate operations
   (CASSANDRA-2997)
 * Break bloom filters up to avoid heap fragmentation (CASSANDRA-2466)
 * fix cassandra hanging on jsvc stop (CASSANDRA-3302)
 * Avoid leveled compaction getting blocked on errors (CASSANDRA-3408)
 * Make reloading the compaction strategy safe (CASSANDRA-3409)
 * ignore 0.8 hints even if compaction begins before we try to purge
   them (CASSANDRA-3385)
 * remove procrun (bin\daemon) from Cassandra source tree and 
   artifacts (CASSANDRA-3331)
 * make cassandra compile under JDK7 (CASSANDRA-3275)
 * remove dependency of clientutil.jar to FBUtilities (CASSANDRA-3299)
 * avoid truncation errors by using long math on long values (CASSANDRA-3364)
 * avoid clock drift on some Windows machine (CASSANDRA-3375)
 * display cache provider in cli 'describe keyspace' command (CASSANDRA-3384)
 * fix incomplete topology information in describe_ring (CASSANDRA-3403)
 * expire dead gossip states based on time (CASSANDRA-2961)
 * improve CompactionTask extensibility (CASSANDRA-3330)
 * Allow one leveled compaction task to kick off another (CASSANDRA-3363)
 * allow encryption only between datacenters (CASSANDRA-2802)
Merged from 0.8:
 * fix truncate allowing data to be replayed post-restart (CASSANDRA-3297)
 * make iwriter final in IndexWriter to avoid NPE (CASSANDRA-2863)
 * (CQL) update grammar to require key clause in DELETE statement
   (CASSANDRA-3349)
 * (CQL) allow numeric keyspace names in USE statement (CASSANDRA-3350)
 * (Hadoop) skip empty rows when slicing the entire row (CASSANDRA-2855)
 * Fix handling of tombstone by SSTableExport/Import (CASSANDRA-3357)
 * fix ColumnIndexer to use long offsets (CASSANDRA-3358)
 * Improved CLI exceptions (CASSANDRA-3312)
 * Fix handling of tombstone by SSTableExport/Import (CASSANDRA-3357)
 * Only count compaction as active (for throttling) when they have
   successfully acquired the compaction lock (CASSANDRA-3344)
 * Display CLI version string on startup (CASSANDRA-3196)
 * (Hadoop) make CFIF try rpc_address or fallback to listen_address
   (CASSANDRA-3214)
 * (Hadoop) accept comma delimited lists of initial thrift connections
   (CASSANDRA-3185)
 * ColumnFamily min_compaction_threshold should be >= 2 (CASSANDRA-3342)
 * (Pig) add 0.8+ types and key validation type in schema (CASSANDRA-3280)
 * Fix completely removing column metadata using CLI (CASSANDRA-3126)
 * CLI `describe cluster;` output should be on separate lines for separate versions
   (CASSANDRA-3170)
 * fix changing durable_writes keyspace option during CF creation
   (CASSANDRA-3292)
 * avoid locking on update when no indexes are involved (CASSANDRA-3386)
 * fix assertionError during repair with ordered partitioners (CASSANDRA-3369)
 * correctly serialize key_validation_class for avro (CASSANDRA-3391)
 * don't expire counter tombstone after streaming (CASSANDRA-3394)
 * prevent nodes that failed to join from hanging around forever 
   (CASSANDRA-3351)
 * remove incorrect optimization from slice read path (CASSANDRA-3390)
 * Fix race in AntiEntropyService (CASSANDRA-3400)


1.0.0-final
 * close scrubbed sstable fd before deleting it (CASSANDRA-3318)
 * fix bug preventing obsolete commitlog segments from being removed
   (CASSANDRA-3269)
 * tolerate whitespace in seed CDL (CASSANDRA-3263)
 * Change default heap thresholds to max(min(1/2 ram, 1G), min(1/4 ram, 8GB))
   (CASSANDRA-3295)
 * Fix broken CompressedRandomAccessReaderTest (CASSANDRA-3298)
 * (CQL) fix type information returned for wildcard queries (CASSANDRA-3311)
 * add estimated tasks to LeveledCompactionStrategy (CASSANDRA-3322)
 * avoid including compaction cache-warming in keycache stats (CASSANDRA-3325)
 * run compaction and hinted handoff threads at MIN_PRIORITY (CASSANDRA-3308)
 * default hsha thrift server to cpu core count in rpc pool (CASSANDRA-3329)
 * add bin\daemon to binary tarball for Windows service (CASSANDRA-3331)
 * Fix places where uncompressed size of sstables was use in place of the
   compressed one (CASSANDRA-3338)
 * Fix hsha thrift server (CASSANDRA-3346)
 * Make sure repair only stream needed sstables (CASSANDRA-3345)


1.0.0-rc2
 * Log a meaningful warning when a node receives a message for a repair session
   that doesn't exist anymore (CASSANDRA-3256)
 * test for NUMA policy support as well as numactl presence (CASSANDRA-3245)
 * Fix FD leak when internode encryption is enabled (CASSANDRA-3257)
 * Remove incorrect assertion in mergeIterator (CASSANDRA-3260)
 * FBUtilities.hexToBytes(String) to throw NumberFormatException when string
   contains non-hex characters (CASSANDRA-3231)
 * Keep SimpleSnitch proximity ordering unchanged from what the Strategy
   generates, as intended (CASSANDRA-3262)
 * remove Scrub from compactionstats when finished (CASSANDRA-3255)
 * fix counter entry in jdbc TypesMap (CASSANDRA-3268)
 * fix full queue scenario for ParallelCompactionIterator (CASSANDRA-3270)
 * fix bootstrap process (CASSANDRA-3285)
 * don't try delivering hints if when there isn't any (CASSANDRA-3176)
 * CLI documentation change for ColumnFamily `compression_options` (CASSANDRA-3282)
 * ignore any CF ids sent by client for adding CF/KS (CASSANDRA-3288)
 * remove obsolete hints on first startup (CASSANDRA-3291)
 * use correct ISortedColumns for time-optimized reads (CASSANDRA-3289)
 * Evict gossip state immediately when a token is taken over by a new IP 
   (CASSANDRA-3259)


1.0.0-rc1
 * Update CQL to generate microsecond timestamps by default (CASSANDRA-3227)
 * Fix counting CFMetadata towards Memtable liveRatio (CASSANDRA-3023)
 * Kill server on wrapped OOME such as from FileChannel.map (CASSANDRA-3201)
 * remove unnecessary copy when adding to row cache (CASSANDRA-3223)
 * Log message when a full repair operation completes (CASSANDRA-3207)
 * Fix streamOutSession keeping sstables references forever if the remote end
   dies (CASSANDRA-3216)
 * Remove dynamic_snitch boolean from example configuration (defaulting to 
   true) and set default badness threshold to 0.1 (CASSANDRA-3229)
 * Base choice of random or "balanced" token on bootstrap on whether
   schema definitions were found (CASSANDRA-3219)
 * Fixes for LeveledCompactionStrategy score computation, prioritization,
   scheduling, and performance (CASSANDRA-3224, 3234)
 * parallelize sstable open at server startup (CASSANDRA-2988)
 * fix handling of exceptions writing to OutboundTcpConnection (CASSANDRA-3235)
 * Allow using quotes in "USE <keyspace>;" CLI command (CASSANDRA-3208)
 * Don't allow any cache loading exceptions to halt startup (CASSANDRA-3218)
 * Fix sstableloader --ignores option (CASSANDRA-3247)
 * File descriptor limit increased in packaging (CASSANDRA-3206)
 * Fix deadlock in commit log during flush (CASSANDRA-3253) 


1.0.0-beta1
 * removed binarymemtable (CASSANDRA-2692)
 * add commitlog_total_space_in_mb to prevent fragmented logs (CASSANDRA-2427)
 * removed commitlog_rotation_threshold_in_mb configuration (CASSANDRA-2771)
 * make AbstractBounds.normalize de-overlapp overlapping ranges (CASSANDRA-2641)
 * replace CollatingIterator, ReducingIterator with MergeIterator 
   (CASSANDRA-2062)
 * Fixed the ability to set compaction strategy in cli using create column 
   family command (CASSANDRA-2778)
 * clean up tmp files after failed compaction (CASSANDRA-2468)
 * restrict repair streaming to specific columnfamilies (CASSANDRA-2280)
 * don't bother persisting columns shadowed by a row tombstone (CASSANDRA-2589)
 * reset CF and SC deletion times after gc_grace (CASSANDRA-2317)
 * optimize away seek when compacting wide rows (CASSANDRA-2879)
 * single-pass streaming (CASSANDRA-2677, 2906, 2916, 3003)
 * use reference counting for deleting sstables instead of relying on GC
   (CASSANDRA-2521, 3179)
 * store hints as serialized mutations instead of pointers to data row
   (CASSANDRA-2045)
 * store hints in the coordinator node instead of in the closest replica 
   (CASSANDRA-2914)
 * add row_cache_keys_to_save CF option (CASSANDRA-1966)
 * check column family validity in nodetool repair (CASSANDRA-2933)
 * use lazy initialization instead of class initialization in NodeId
   (CASSANDRA-2953)
 * add paging to get_count (CASSANDRA-2894)
 * fix "short reads" in [multi]get (CASSANDRA-2643, 3157, 3192)
 * add optional compression for sstables (CASSANDRA-47, 2994, 3001, 3128)
 * add scheduler JMX metrics (CASSANDRA-2962)
 * add block level checksum for compressed data (CASSANDRA-1717)
 * make column family backed column map pluggable and introduce unsynchronized
   ArrayList backed one to speedup reads (CASSANDRA-2843, 3165, 3205)
 * refactoring of the secondary index api (CASSANDRA-2982)
 * make CL > ONE reads wait for digest reconciliation before returning
   (CASSANDRA-2494)
 * fix missing logging for some exceptions (CASSANDRA-2061)
 * refactor and optimize ColumnFamilyStore.files(...) and Descriptor.fromFilename(String)
   and few other places responsible for work with SSTable files (CASSANDRA-3040)
 * Stop reading from sstables once we know we have the most recent columns,
   for query-by-name requests (CASSANDRA-2498)
 * Add query-by-column mode to stress.java (CASSANDRA-3064)
 * Add "install" command to cassandra.bat (CASSANDRA-292)
 * clean up KSMetadata, CFMetadata from unnecessary
   Thrift<->Avro conversion methods (CASSANDRA-3032)
 * Add timeouts to client request schedulers (CASSANDRA-3079, 3096)
 * Cli to use hashes rather than array of hashes for strategy options (CASSANDRA-3081)
 * LeveledCompactionStrategy (CASSANDRA-1608, 3085, 3110, 3087, 3145, 3154, 3182)
 * Improvements of the CLI `describe` command (CASSANDRA-2630)
 * reduce window where dropped CF sstables may not be deleted (CASSANDRA-2942)
 * Expose gossip/FD info to JMX (CASSANDRA-2806)
 * Fix streaming over SSL when compressed SSTable involved (CASSANDRA-3051)
 * Add support for pluggable secondary index implementations (CASSANDRA-3078)
 * remove compaction_thread_priority setting (CASSANDRA-3104)
 * generate hints for replicas that timeout, not just replicas that are known
   to be down before starting (CASSANDRA-2034)
 * Add throttling for internode streaming (CASSANDRA-3080)
 * make the repair of a range repair all replica (CASSANDRA-2610, 3194)
 * expose the ability to repair the first range (as returned by the
   partitioner) of a node (CASSANDRA-2606)
 * Streams Compression (CASSANDRA-3015)
 * add ability to use multiple threads during a single compaction
   (CASSANDRA-2901)
 * make AbstractBounds.normalize support overlapping ranges (CASSANDRA-2641)
 * fix of the CQL count() behavior (CASSANDRA-3068)
 * use TreeMap backed column families for the SSTable simple writers
   (CASSANDRA-3148)
 * fix inconsistency of the CLI syntax when {} should be used instead of [{}]
   (CASSANDRA-3119)
 * rename CQL type names to match expected SQL behavior (CASSANDRA-3149, 3031)
 * Arena-based allocation for memtables (CASSANDRA-2252, 3162, 3163, 3168)
 * Default RR chance to 0.1 (CASSANDRA-3169)
 * Add RowLevel support to secondary index API (CASSANDRA-3147)
 * Make SerializingCacheProvider the default if JNA is available (CASSANDRA-3183)
 * Fix backwards compatibilty for CQL memtable properties (CASSANDRA-3190)
 * Add five-minute delay before starting compactions on a restarted server
   (CASSANDRA-3181)
 * Reduce copies done for intra-host messages (CASSANDRA-1788, 3144)
 * support of compaction strategy option for stress.java (CASSANDRA-3204)
 * make memtable throughput and column count thresholds no-ops (CASSANDRA-2449)
 * Return schema information along with the resultSet in CQL (CASSANDRA-2734)
 * Add new DecimalType (CASSANDRA-2883)
 * Fix assertion error in RowRepairResolver (CASSANDRA-3156)
 * Reduce unnecessary high buffer sizes (CASSANDRA-3171)
 * Pluggable compaction strategy (CASSANDRA-1610)
 * Add new broadcast_address config option (CASSANDRA-2491)


0.8.7
 * Kill server on wrapped OOME such as from FileChannel.map (CASSANDRA-3201)
 * Allow using quotes in "USE <keyspace>;" CLI command (CASSANDRA-3208)
 * Log message when a full repair operation completes (CASSANDRA-3207)
 * Don't allow any cache loading exceptions to halt startup (CASSANDRA-3218)
 * Fix sstableloader --ignores option (CASSANDRA-3247)
 * File descriptor limit increased in packaging (CASSANDRA-3206)
 * Log a meaningfull warning when a node receive a message for a repair session
   that doesn't exist anymore (CASSANDRA-3256)
 * Fix FD leak when internode encryption is enabled (CASSANDRA-3257)
 * FBUtilities.hexToBytes(String) to throw NumberFormatException when string
   contains non-hex characters (CASSANDRA-3231)
 * Keep SimpleSnitch proximity ordering unchanged from what the Strategy
   generates, as intended (CASSANDRA-3262)
 * remove Scrub from compactionstats when finished (CASSANDRA-3255)
 * Fix tool .bat files when CASSANDRA_HOME contains spaces (CASSANDRA-3258)
 * Force flush of status table when removing/updating token (CASSANDRA-3243)
 * Evict gossip state immediately when a token is taken over by a new IP (CASSANDRA-3259)
 * Fix bug where the failure detector can take too long to mark a host
   down (CASSANDRA-3273)
 * (Hadoop) allow wrapping ranges in queries (CASSANDRA-3137)
 * (Hadoop) check all interfaces for a match with split location
   before falling back to random replica (CASSANDRA-3211)
 * (Hadoop) Make Pig storage handle implements LoadMetadata (CASSANDRA-2777)
 * (Hadoop) Fix exception during PIG 'dump' (CASSANDRA-2810)
 * Fix stress COUNTER_GET option (CASSANDRA-3301)
 * Fix missing fields in CLI `show schema` output (CASSANDRA-3304)
 * Nodetool no longer leaks threads and closes JMX connections (CASSANDRA-3309)
 * fix truncate allowing data to be replayed post-restart (CASSANDRA-3297)
 * Move SimpleAuthority and SimpleAuthenticator to examples (CASSANDRA-2922)
 * Fix handling of tombstone by SSTableExport/Import (CASSANDRA-3357)
 * Fix transposition in cfHistograms (CASSANDRA-3222)
 * Allow using number as DC name when creating keyspace in CQL (CASSANDRA-3239)
 * Force flush of system table after updating/removing a token (CASSANDRA-3243)


0.8.6
 * revert CASSANDRA-2388
 * change TokenRange.endpoints back to listen/broadcast address to match
   pre-1777 behavior, and add TokenRange.rpc_endpoints instead (CASSANDRA-3187)
 * avoid trying to watch cassandra-topology.properties when loaded from jar
   (CASSANDRA-3138)
 * prevent users from creating keyspaces with LocalStrategy replication
   (CASSANDRA-3139)
 * fix CLI `show schema;` to output correct keyspace definition statement
   (CASSANDRA-3129)
 * CustomTThreadPoolServer to log TTransportException at DEBUG level
   (CASSANDRA-3142)
 * allow topology sort to work with non-unique rack names between 
   datacenters (CASSANDRA-3152)
 * Improve caching of same-version Messages on digest and repair paths
   (CASSANDRA-3158)
 * Randomize choice of first replica for counter increment (CASSANDRA-2890)
 * Fix using read_repair_chance instead of merge_shard_change (CASSANDRA-3202)
 * Avoid streaming data to nodes that already have it, on move as well as
   decommission (CASSANDRA-3041)
 * Fix divide by zero error in GCInspector (CASSANDRA-3164)
 * allow quoting of the ColumnFamily name in CLI `create column family`
   statement (CASSANDRA-3195)
 * Fix rolling upgrade from 0.7 to 0.8 problem (CASSANDRA-3166)
 * Accomodate missing encryption_options in IncomingTcpConnection.stream
   (CASSANDRA-3212)


0.8.5
 * fix NPE when encryption_options is unspecified (CASSANDRA-3007)
 * include column name in validation failure exceptions (CASSANDRA-2849)
 * make sure truncate clears out the commitlog so replay won't re-
   populate with truncated data (CASSANDRA-2950)
 * fix NPE when debug logging is enabled and dropped CF is present
   in a commitlog segment (CASSANDRA-3021)
 * fix cassandra.bat when CASSANDRA_HOME contains spaces (CASSANDRA-2952)
 * fix to SSTableSimpleUnsortedWriter bufferSize calculation (CASSANDRA-3027)
 * make cleanup and normal compaction able to skip empty rows
   (rows containing nothing but expired tombstones) (CASSANDRA-3039)
 * work around native memory leak in com.sun.management.GarbageCollectorMXBean
   (CASSANDRA-2868)
 * validate that column names in column_metadata are not equal to key_alias
   on create/update of the ColumnFamily and CQL 'ALTER' statement (CASSANDRA-3036)
 * return an InvalidRequestException if an indexed column is assigned
   a value larger than 64KB (CASSANDRA-3057)
 * fix of numeric-only and string column names handling in CLI "drop index" 
   (CASSANDRA-3054)
 * prune index scan resultset back to original request for lazy
   resultset expansion case (CASSANDRA-2964)
 * (Hadoop) fail jobs when Cassandra node has failed but TaskTracker
   has not (CASSANDRA-2388)
 * fix dynamic snitch ignoring nodes when read_repair_chance is zero
   (CASSANDRA-2662)
 * avoid retaining references to dropped CFS objects in 
   CompactionManager.estimatedCompactions (CASSANDRA-2708)
 * expose rpc timeouts per host in MessagingServiceMBean (CASSANDRA-2941)
 * avoid including cwd in classpath for deb and rpm packages (CASSANDRA-2881)
 * remove gossip state when a new IP takes over a token (CASSANDRA-3071)
 * allow sstable2json to work on index sstable files (CASSANDRA-3059)
 * always hint counters (CASSANDRA-3099)
 * fix log4j initialization in EmbeddedCassandraService (CASSANDRA-2857)
 * remove gossip state when a new IP takes over a token (CASSANDRA-3071)
 * work around native memory leak in com.sun.management.GarbageCollectorMXBean
    (CASSANDRA-2868)
 * fix UnavailableException with writes at CL.EACH_QUORM (CASSANDRA-3084)
 * fix parsing of the Keyspace and ColumnFamily names in numeric
   and string representations in CLI (CASSANDRA-3075)
 * fix corner cases in Range.differenceToFetch (CASSANDRA-3084)
 * fix ip address String representation in the ring cache (CASSANDRA-3044)
 * fix ring cache compatibility when mixing pre-0.8.4 nodes with post-
   in the same cluster (CASSANDRA-3023)
 * make repair report failure when a node participating dies (instead of
   hanging forever) (CASSANDRA-2433)
 * fix handling of the empty byte buffer by ReversedType (CASSANDRA-3111)
 * Add validation that Keyspace names are case-insensitively unique (CASSANDRA-3066)
 * catch invalid key_validation_class before instantiating UpdateColumnFamily (CASSANDRA-3102)
 * make Range and Bounds objects client-safe (CASSANDRA-3108)
 * optionally skip log4j configuration (CASSANDRA-3061)
 * bundle sstableloader with the debian package (CASSANDRA-3113)
 * don't try to build secondary indexes when there is none (CASSANDRA-3123)
 * improve SSTableSimpleUnsortedWriter speed for large rows (CASSANDRA-3122)
 * handle keyspace arguments correctly in nodetool snapshot (CASSANDRA-3038)
 * Fix SSTableImportTest on windows (CASSANDRA-3043)
 * expose compactionThroughputMbPerSec through JMX (CASSANDRA-3117)
 * log keyspace and CF of large rows being compacted


0.8.4
 * change TokenRing.endpoints to be a list of rpc addresses instead of 
   listen/broadcast addresses (CASSANDRA-1777)
 * include files-to-be-streamed in StreamInSession.getSources (CASSANDRA-2972)
 * use JAVA env var in cassandra-env.sh (CASSANDRA-2785, 2992)
 * avoid doing read for no-op replicate-on-write at CL=1 (CASSANDRA-2892)
 * refuse counter write for CL.ANY (CASSANDRA-2990)
 * switch back to only logging recent dropped messages (CASSANDRA-3004)
 * always deserialize RowMutation for counters (CASSANDRA-3006)
 * ignore saved replication_factor strategy_option for NTS (CASSANDRA-3011)
 * make sure pre-truncate CL segments are discarded (CASSANDRA-2950)


0.8.3
 * add ability to drop local reads/writes that are going to timeout
   (CASSANDRA-2943)
 * revamp token removal process, keep gossip states for 3 days (CASSANDRA-2496)
 * don't accept extra args for 0-arg nodetool commands (CASSANDRA-2740)
 * log unavailableexception details at debug level (CASSANDRA-2856)
 * expose data_dir though jmx (CASSANDRA-2770)
 * don't include tmp files as sstable when create cfs (CASSANDRA-2929)
 * log Java classpath on startup (CASSANDRA-2895)
 * keep gossipped version in sync with actual on migration coordinator 
   (CASSANDRA-2946)
 * use lazy initialization instead of class initialization in NodeId
   (CASSANDRA-2953)
 * check column family validity in nodetool repair (CASSANDRA-2933)
 * speedup bytes to hex conversions dramatically (CASSANDRA-2850)
 * Flush memtables on shutdown when durable writes are disabled 
   (CASSANDRA-2958)
 * improved POSIX compatibility of start scripts (CASsANDRA-2965)
 * add counter support to Hadoop InputFormat (CASSANDRA-2981)
 * fix bug where dirty commitlog segments were removed (and avoid keeping 
   segments with no post-flush activity permanently dirty) (CASSANDRA-2829)
 * fix throwing exception with batch mutation of counter super columns
   (CASSANDRA-2949)
 * ignore system tables during repair (CASSANDRA-2979)
 * throw exception when NTS is given replication_factor as an option
   (CASSANDRA-2960)
 * fix assertion error during compaction of counter CFs (CASSANDRA-2968)
 * avoid trying to create index names, when no index exists (CASSANDRA-2867)
 * don't sample the system table when choosing a bootstrap token
   (CASSANDRA-2825)
 * gossiper notifies of local state changes (CASSANDRA-2948)
 * add asynchronous and half-sync/half-async (hsha) thrift servers 
   (CASSANDRA-1405)
 * fix potential use of free'd native memory in SerializingCache 
   (CASSANDRA-2951)
 * prune index scan resultset back to original request for lazy
   resultset expansion case (CASSANDRA-2964)
 * (Hadoop) fail jobs when Cassandra node has failed but TaskTracker
    has not (CASSANDRA-2388)


0.8.2
 * CQL: 
   - include only one row per unique key for IN queries (CASSANDRA-2717)
   - respect client timestamp on full row deletions (CASSANDRA-2912)
 * improve thread-safety in StreamOutSession (CASSANDRA-2792)
 * allow deleting a row and updating indexed columns in it in the
   same mutation (CASSANDRA-2773)
 * Expose number of threads blocked on submitting memtable to flush
   in JMX (CASSANDRA-2817)
 * add ability to return "endpoints" to nodetool (CASSANDRA-2776)
 * Add support for multiple (comma-delimited) coordinator addresses
   to ColumnFamilyInputFormat (CASSANDRA-2807)
 * fix potential NPE while scheduling read repair for range slice
   (CASSANDRA-2823)
 * Fix race in SystemTable.getCurrentLocalNodeId (CASSANDRA-2824)
 * Correctly set default for replicate_on_write (CASSANDRA-2835)
 * improve nodetool compactionstats formatting (CASSANDRA-2844)
 * fix index-building status display (CASSANDRA-2853)
 * fix CLI perpetuating obsolete KsDef.replication_factor (CASSANDRA-2846)
 * improve cli treatment of multiline comments (CASSANDRA-2852)
 * handle row tombstones correctly in EchoedRow (CASSANDRA-2786)
 * add MessagingService.get[Recently]DroppedMessages and
   StorageService.getExceptionCount (CASSANDRA-2804)
 * fix possibility of spurious UnavailableException for LOCAL_QUORUM
   reads with dynamic snitch + read repair disabled (CASSANDRA-2870)
 * add ant-optional as dependence for the debian package (CASSANDRA-2164)
 * add option to specify limit for get_slice in the CLI (CASSANDRA-2646)
 * decrease HH page size (CASSANDRA-2832)
 * reset cli keyspace after dropping the current one (CASSANDRA-2763)
 * add KeyRange option to Hadoop inputformat (CASSANDRA-1125)
 * fix protocol versioning (CASSANDRA-2818, 2860)
 * support spaces in path to log4j configuration (CASSANDRA-2383)
 * avoid including inferred types in CF update (CASSANDRA-2809)
 * fix JMX bulkload call (CASSANDRA-2908)
 * fix updating KS with durable_writes=false (CASSANDRA-2907)
 * add simplified facade to SSTableWriter for bulk loading use
   (CASSANDRA-2911)
 * fix re-using index CF sstable names after drop/recreate (CASSANDRA-2872)
 * prepend CF to default index names (CASSANDRA-2903)
 * fix hint replay (CASSANDRA-2928)
 * Properly synchronize repair's merkle tree computation (CASSANDRA-2816)


0.8.1
 * CQL:
   - support for insert, delete in BATCH (CASSANDRA-2537)
   - support for IN to SELECT, UPDATE (CASSANDRA-2553)
   - timestamp support for INSERT, UPDATE, and BATCH (CASSANDRA-2555)
   - TTL support (CASSANDRA-2476)
   - counter support (CASSANDRA-2473)
   - ALTER COLUMNFAMILY (CASSANDRA-1709)
   - DROP INDEX (CASSANDRA-2617)
   - add SCHEMA/TABLE as aliases for KS/CF (CASSANDRA-2743)
   - server handles wait-for-schema-agreement (CASSANDRA-2756)
   - key alias support (CASSANDRA-2480)
 * add support for comparator parameters and a generic ReverseType
   (CASSANDRA-2355)
 * add CompositeType and DynamicCompositeType (CASSANDRA-2231)
 * optimize batches containing multiple updates to the same row
   (CASSANDRA-2583)
 * adjust hinted handoff page size to avoid OOM with large columns 
   (CASSANDRA-2652)
 * mark BRAF buffer invalid post-flush so we don't re-flush partial
   buffers again, especially on CL writes (CASSANDRA-2660)
 * add DROP INDEX support to CLI (CASSANDRA-2616)
 * don't perform HH to client-mode [storageproxy] nodes (CASSANDRA-2668)
 * Improve forceDeserialize/getCompactedRow encapsulation (CASSANDRA-2659)
 * Don't write CounterUpdateColumn to disk in tests (CASSANDRA-2650)
 * Add sstable bulk loading utility (CASSANDRA-1278)
 * avoid replaying hints to dropped columnfamilies (CASSANDRA-2685)
 * add placeholders for missing rows in range query pseudo-RR (CASSANDRA-2680)
 * remove no-op HHOM.renameHints (CASSANDRA-2693)
 * clone super columns to avoid modifying them during flush (CASSANDRA-2675)
 * allow writes to bypass the commitlog for certain keyspaces (CASSANDRA-2683)
 * avoid NPE when bypassing commitlog during memtable flush (CASSANDRA-2781)
 * Added support for making bootstrap retry if nodes flap (CASSANDRA-2644)
 * Added statusthrift to nodetool to report if thrift server is running (CASSANDRA-2722)
 * Fixed rows being cached if they do not exist (CASSANDRA-2723)
 * Support passing tableName and cfName to RowCacheProviders (CASSANDRA-2702)
 * close scrub file handles (CASSANDRA-2669)
 * throttle migration replay (CASSANDRA-2714)
 * optimize column serializer creation (CASSANDRA-2716)
 * Added support for making bootstrap retry if nodes flap (CASSANDRA-2644)
 * Added statusthrift to nodetool to report if thrift server is running
   (CASSANDRA-2722)
 * Fixed rows being cached if they do not exist (CASSANDRA-2723)
 * fix truncate/compaction race (CASSANDRA-2673)
 * workaround large resultsets causing large allocation retention
   by nio sockets (CASSANDRA-2654)
 * fix nodetool ring use with Ec2Snitch (CASSANDRA-2733)
 * fix removing columns and subcolumns that are supressed by a row or
   supercolumn tombstone during replica resolution (CASSANDRA-2590)
 * support sstable2json against snapshot sstables (CASSANDRA-2386)
 * remove active-pull schema requests (CASSANDRA-2715)
 * avoid marking entire list of sstables as actively being compacted
   in multithreaded compaction (CASSANDRA-2765)
 * seek back after deserializing a row to update cache with (CASSANDRA-2752)
 * avoid skipping rows in scrub for counter column family (CASSANDRA-2759)
 * fix ConcurrentModificationException in repair when dealing with 0.7 node
   (CASSANDRA-2767)
 * use threadsafe collections for StreamInSession (CASSANDRA-2766)
 * avoid infinite loop when creating merkle tree (CASSANDRA-2758)
 * avoids unmarking compacting sstable prematurely in cleanup (CASSANDRA-2769)
 * fix NPE when the commit log is bypassed (CASSANDRA-2718)
 * don't throw an exception in SS.isRPCServerRunning (CASSANDRA-2721)
 * make stress.jar executable (CASSANDRA-2744)
 * add daemon mode to java stress (CASSANDRA-2267)
 * expose the DC and rack of a node through JMX and nodetool ring (CASSANDRA-2531)
 * fix cache mbean getSize (CASSANDRA-2781)
 * Add Date, Float, Double, and Boolean types (CASSANDRA-2530)
 * Add startup flag to renew counter node id (CASSANDRA-2788)
 * add jamm agent to cassandra.bat (CASSANDRA-2787)
 * fix repair hanging if a neighbor has nothing to send (CASSANDRA-2797)
 * purge tombstone even if row is in only one sstable (CASSANDRA-2801)
 * Fix wrong purge of deleted cf during compaction (CASSANDRA-2786)
 * fix race that could result in Hadoop writer failing to throw an
   exception encountered after close() (CASSANDRA-2755)
 * fix scan wrongly throwing assertion error (CASSANDRA-2653)
 * Always use even distribution for merkle tree with RandomPartitionner
   (CASSANDRA-2841)
 * fix describeOwnership for OPP (CASSANDRA-2800)
 * ensure that string tokens do not contain commas (CASSANDRA-2762)


0.8.0-final
 * fix CQL grammar warning and cqlsh regression from CASSANDRA-2622
 * add ant generate-cql-html target (CASSANDRA-2526)
 * update CQL consistency levels (CASSANDRA-2566)
 * debian packaging fixes (CASSANDRA-2481, 2647)
 * fix UUIDType, IntegerType for direct buffers (CASSANDRA-2682, 2684)
 * switch to native Thrift for Hadoop map/reduce (CASSANDRA-2667)
 * fix StackOverflowError when building from eclipse (CASSANDRA-2687)
 * only provide replication_factor to strategy_options "help" for
   SimpleStrategy, OldNetworkTopologyStrategy (CASSANDRA-2678, 2713)
 * fix exception adding validators to non-string columns (CASSANDRA-2696)
 * avoid instantiating DatabaseDescriptor in JDBC (CASSANDRA-2694)
 * fix potential stack overflow during compaction (CASSANDRA-2626)
 * clone super columns to avoid modifying them during flush (CASSANDRA-2675)
 * reset underlying iterator in EchoedRow constructor (CASSANDRA-2653)


0.8.0-rc1
 * faster flushes and compaction from fixing excessively pessimistic 
   rebuffering in BRAF (CASSANDRA-2581)
 * fix returning null column values in the python cql driver (CASSANDRA-2593)
 * fix merkle tree splitting exiting early (CASSANDRA-2605)
 * snapshot_before_compaction directory name fix (CASSANDRA-2598)
 * Disable compaction throttling during bootstrap (CASSANDRA-2612) 
 * fix CQL treatment of > and < operators in range slices (CASSANDRA-2592)
 * fix potential double-application of counter updates on commitlog replay
   by moving replay position from header to sstable metadata (CASSANDRA-2419)
 * JDBC CQL driver exposes getColumn for access to timestamp
 * JDBC ResultSetMetadata properties added to AbstractType
 * r/m clustertool (CASSANDRA-2607)
 * add support for presenting row key as a column in CQL result sets 
   (CASSANDRA-2622)
 * Don't allow {LOCAL|EACH}_QUORUM unless strategy is NTS (CASSANDRA-2627)
 * validate keyspace strategy_options during CQL create (CASSANDRA-2624)
 * fix empty Result with secondary index when limit=1 (CASSANDRA-2628)
 * Fix regression where bootstrapping a node with no schema fails
   (CASSANDRA-2625)
 * Allow removing LocationInfo sstables (CASSANDRA-2632)
 * avoid attempting to replay mutations from dropped keyspaces (CASSANDRA-2631)
 * avoid using cached position of a key when GT is requested (CASSANDRA-2633)
 * fix counting bloom filter true positives (CASSANDRA-2637)
 * initialize local ep state prior to gossip startup if needed (CASSANDRA-2638)
 * fix counter increment lost after restart (CASSANDRA-2642)
 * add quote-escaping via backslash to CLI (CASSANDRA-2623)
 * fix pig example script (CASSANDRA-2487)
 * fix dynamic snitch race in adding latencies (CASSANDRA-2618)
 * Start/stop cassandra after more important services such as mdadm in
   debian packaging (CASSANDRA-2481)


0.8.0-beta2
 * fix NPE compacting index CFs (CASSANDRA-2528)
 * Remove checking all column families on startup for compaction candidates 
   (CASSANDRA-2444)
 * validate CQL create keyspace options (CASSANDRA-2525)
 * fix nodetool setcompactionthroughput (CASSANDRA-2550)
 * move	gossip heartbeat back to its own thread (CASSANDRA-2554)
 * validate cql TRUNCATE columnfamily before truncating (CASSANDRA-2570)
 * fix batch_mutate for mixed standard-counter mutations (CASSANDRA-2457)
 * disallow making schema changes to system keyspace (CASSANDRA-2563)
 * fix sending mutation messages multiple times (CASSANDRA-2557)
 * fix incorrect use of NBHM.size in ReadCallback that could cause
   reads to time out even when responses were received (CASSANDRA-2552)
 * trigger read repair correctly for LOCAL_QUORUM reads (CASSANDRA-2556)
 * Allow configuring the number of compaction thread (CASSANDRA-2558)
 * forceUserDefinedCompaction will attempt to compact what it is given
   even if the pessimistic estimate is that there is not enough disk space;
   automatic compactions will only compact 2 or more sstables (CASSANDRA-2575)
 * refuse to apply migrations with older timestamps than the current 
   schema (CASSANDRA-2536)
 * remove unframed Thrift transport option
 * include indexes in snapshots (CASSANDRA-2596)
 * improve ignoring of obsolete mutations in index maintenance (CASSANDRA-2401)
 * recognize attempt to drop just the index while leaving the column
   definition alone (CASSANDRA-2619)
  

0.8.0-beta1
 * remove Avro RPC support (CASSANDRA-926)
 * support for columns that act as incr/decr counters 
   (CASSANDRA-1072, 1937, 1944, 1936, 2101, 2093, 2288, 2105, 2384, 2236, 2342,
   2454)
 * CQL (CASSANDRA-1703, 1704, 1705, 1706, 1707, 1708, 1710, 1711, 1940, 
   2124, 2302, 2277, 2493)
 * avoid double RowMutation serialization on write path (CASSANDRA-1800)
 * make NetworkTopologyStrategy the default (CASSANDRA-1960)
 * configurable internode encryption (CASSANDRA-1567, 2152)
 * human readable column names in sstable2json output (CASSANDRA-1933)
 * change default JMX port to 7199 (CASSANDRA-2027)
 * backwards compatible internal messaging (CASSANDRA-1015)
 * atomic switch of memtables and sstables (CASSANDRA-2284)
 * add pluggable SeedProvider (CASSANDRA-1669)
 * Fix clustertool to not throw exception when calling get_endpoints (CASSANDRA-2437)
 * upgrade to thrift 0.6 (CASSANDRA-2412) 
 * repair works on a token range instead of full ring (CASSANDRA-2324)
 * purge tombstones from row cache (CASSANDRA-2305)
 * push replication_factor into strategy_options (CASSANDRA-1263)
 * give snapshots the same name on each node (CASSANDRA-1791)
 * remove "nodetool loadbalance" (CASSANDRA-2448)
 * multithreaded compaction (CASSANDRA-2191)
 * compaction throttling (CASSANDRA-2156)
 * add key type information and alias (CASSANDRA-2311, 2396)
 * cli no longer divides read_repair_chance by 100 (CASSANDRA-2458)
 * made CompactionInfo.getTaskType return an enum (CASSANDRA-2482)
 * add a server-wide cap on measured memtable memory usage and aggressively
   flush to keep under that threshold (CASSANDRA-2006)
 * add unified UUIDType (CASSANDRA-2233)
 * add off-heap row cache support (CASSANDRA-1969)


0.7.5
 * improvements/fixes to PIG driver (CASSANDRA-1618, CASSANDRA-2387,
   CASSANDRA-2465, CASSANDRA-2484)
 * validate index names (CASSANDRA-1761)
 * reduce contention on Table.flusherLock (CASSANDRA-1954)
 * try harder to detect failures during streaming, cleaning up temporary
   files more reliably (CASSANDRA-2088)
 * shut down server for OOM on a Thrift thread (CASSANDRA-2269)
 * fix tombstone handling in repair and sstable2json (CASSANDRA-2279)
 * preserve version when streaming data from old sstables (CASSANDRA-2283)
 * don't start repair if a neighboring node is marked as dead (CASSANDRA-2290)
 * purge tombstones from row cache (CASSANDRA-2305)
 * Avoid seeking when sstable2json exports the entire file (CASSANDRA-2318)
 * clear Built flag in system table when dropping an index (CASSANDRA-2320)
 * don't allow arbitrary argument for stress.java (CASSANDRA-2323)
 * validate values for index predicates in get_indexed_slice (CASSANDRA-2328)
 * queue secondary indexes for flush before the parent (CASSANDRA-2330)
 * allow job configuration to set the CL used in Hadoop jobs (CASSANDRA-2331)
 * add memtable_flush_queue_size defaulting to 4 (CASSANDRA-2333)
 * Allow overriding of initial_token, storage_port and rpc_port from system
   properties (CASSANDRA-2343)
 * fix comparator used for non-indexed secondary expressions in index scan
   (CASSANDRA-2347)
 * ensure size calculation and write phase of large-row compaction use
   the same threshold for TTL expiration (CASSANDRA-2349)
 * fix race when iterating CFs during add/drop (CASSANDRA-2350)
 * add ConsistencyLevel command to CLI (CASSANDRA-2354)
 * allow negative numbers in the cli (CASSANDRA-2358)
 * hard code serialVersionUID for tokens class (CASSANDRA-2361)
 * fix potential infinite loop in ByteBufferUtil.inputStream (CASSANDRA-2365)
 * fix encoding bugs in HintedHandoffManager, SystemTable when default
   charset is not UTF8 (CASSANDRA-2367)
 * avoids having removed node reappearing in Gossip (CASSANDRA-2371)
 * fix incorrect truncation of long to int when reading columns via block
   index (CASSANDRA-2376)
 * fix NPE during stream session (CASSANDRA-2377)
 * fix race condition that could leave orphaned data files when dropping CF or
   KS (CASSANDRA-2381)
 * fsync statistics component on write (CASSANDRA-2382)
 * fix duplicate results from CFS.scan (CASSANDRA-2406)
 * add IntegerType to CLI help (CASSANDRA-2414)
 * avoid caching token-only decoratedkeys (CASSANDRA-2416)
 * convert mmap assertion to if/throw so scrub can catch it (CASSANDRA-2417)
 * don't overwrite gc log (CASSANDR-2418)
 * invalidate row cache for streamed row to avoid inconsitencies
   (CASSANDRA-2420)
 * avoid copies in range/index scans (CASSANDRA-2425)
 * make sure we don't wipe data during cleanup if the node has not join
   the ring (CASSANDRA-2428)
 * Try harder to close files after compaction (CASSANDRA-2431)
 * re-set bootstrapped flag after move finishes (CASSANDRA-2435)
 * display validation_class in CLI 'describe keyspace' (CASSANDRA-2442)
 * make cleanup compactions cleanup the row cache (CASSANDRA-2451)
 * add column fields validation to scrub (CASSANDRA-2460)
 * use 64KB flush buffer instead of in_memory_compaction_limit (CASSANDRA-2463)
 * fix backslash substitutions in CLI (CASSANDRA-2492)
 * disable cache saving for system CFS (CASSANDRA-2502)
 * fixes for verifying destination availability under hinted conditions
   so UE can be thrown intead of timing out (CASSANDRA-2514)
 * fix update of validation class in column metadata (CASSANDRA-2512)
 * support LOCAL_QUORUM, EACH_QUORUM CLs outside of NTS (CASSANDRA-2516)
 * preserve version when streaming data from old sstables (CASSANDRA-2283)
 * fix backslash substitutions in CLI (CASSANDRA-2492)
 * count a row deletion as one operation towards memtable threshold 
   (CASSANDRA-2519)
 * support LOCAL_QUORUM, EACH_QUORUM CLs outside of NTS (CASSANDRA-2516)


0.7.4
 * add nodetool join command (CASSANDRA-2160)
 * fix secondary indexes on pre-existing or streamed data (CASSANDRA-2244)
 * initialize endpoint in gossiper earlier (CASSANDRA-2228)
 * add ability to write to Cassandra from Pig (CASSANDRA-1828)
 * add rpc_[min|max]_threads (CASSANDRA-2176)
 * add CL.TWO, CL.THREE (CASSANDRA-2013)
 * avoid exporting an un-requested row in sstable2json, when exporting 
   a key that does not exist (CASSANDRA-2168)
 * add incremental_backups option (CASSANDRA-1872)
 * add configurable row limit to Pig loadfunc (CASSANDRA-2276)
 * validate column values in batches as well as single-Column inserts
   (CASSANDRA-2259)
 * move sample schema from cassandra.yaml to schema-sample.txt,
   a cli scripts (CASSANDRA-2007)
 * avoid writing empty rows when scrubbing tombstoned rows (CASSANDRA-2296)
 * fix assertion error in range and index scans for CL < ALL
   (CASSANDRA-2282)
 * fix commitlog replay when flush position refers to data that didn't
   get synced before server died (CASSANDRA-2285)
 * fix fd leak in sstable2json with non-mmap'd i/o (CASSANDRA-2304)
 * reduce memory use during streaming of multiple sstables (CASSANDRA-2301)
 * purge tombstoned rows from cache after GCGraceSeconds (CASSANDRA-2305)
 * allow zero replicas in a NTS datacenter (CASSANDRA-1924)
 * make range queries respect snitch for local replicas (CASSANDRA-2286)
 * fix HH delivery when column index is larger than 2GB (CASSANDRA-2297)
 * make 2ary indexes use parent CF flush thresholds during initial build
   (CASSANDRA-2294)
 * update memtable_throughput to be a long (CASSANDRA-2158)


0.7.3
 * Keep endpoint state until aVeryLongTime (CASSANDRA-2115)
 * lower-latency read repair (CASSANDRA-2069)
 * add hinted_handoff_throttle_delay_in_ms option (CASSANDRA-2161)
 * fixes for cache save/load (CASSANDRA-2172, -2174)
 * Handle whole-row deletions in CFOutputFormat (CASSANDRA-2014)
 * Make memtable_flush_writers flush in parallel (CASSANDRA-2178)
 * Add compaction_preheat_key_cache option (CASSANDRA-2175)
 * refactor stress.py to have only one copy of the format string 
   used for creating row keys (CASSANDRA-2108)
 * validate index names for \w+ (CASSANDRA-2196)
 * Fix Cassandra cli to respect timeout if schema does not settle 
   (CASSANDRA-2187)
 * fix for compaction and cleanup writing old-format data into new-version 
   sstable (CASSANDRA-2211, -2216)
 * add nodetool scrub (CASSANDRA-2217, -2240)
 * fix sstable2json large-row pagination (CASSANDRA-2188)
 * fix EOFing on requests for the last bytes in a file (CASSANDRA-2213)
 * fix BufferedRandomAccessFile bugs (CASSANDRA-2218, -2241)
 * check for memtable flush_after_mins exceeded every 10s (CASSANDRA-2183)
 * fix cache saving on Windows (CASSANDRA-2207)
 * add validateSchemaAgreement call + synchronization to schema
   modification operations (CASSANDRA-2222)
 * fix for reversed slice queries on large rows (CASSANDRA-2212)
 * fat clients were writing local data (CASSANDRA-2223)
 * set DEFAULT_MEMTABLE_LIFETIME_IN_MINS to 24h
 * improve detection and cleanup of partially-written sstables 
   (CASSANDRA-2206)
 * fix supercolumn de/serialization when subcolumn comparator is different
   from supercolumn's (CASSANDRA-2104)
 * fix starting up on Windows when CASSANDRA_HOME contains whitespace
   (CASSANDRA-2237)
 * add [get|set][row|key]cacheSavePeriod to JMX (CASSANDRA-2100)
 * fix Hadoop ColumnFamilyOutputFormat dropping of mutations
   when batch fills up (CASSANDRA-2255)
 * move file deletions off of scheduledtasks executor (CASSANDRA-2253)


0.7.2
 * copy DecoratedKey.key when inserting into caches to avoid retaining
   a reference to the underlying buffer (CASSANDRA-2102)
 * format subcolumn names with subcomparator (CASSANDRA-2136)
 * fix column bloom filter deserialization (CASSANDRA-2165)


0.7.1
 * refactor MessageDigest creation code. (CASSANDRA-2107)
 * buffer network stack to avoid inefficient small TCP messages while avoiding
   the nagle/delayed ack problem (CASSANDRA-1896)
 * check log4j configuration for changes every 10s (CASSANDRA-1525, 1907)
 * more-efficient cross-DC replication (CASSANDRA-1530, -2051, -2138)
 * avoid polluting page cache with commitlog or sstable writes
   and seq scan operations (CASSANDRA-1470)
 * add RMI authentication options to nodetool (CASSANDRA-1921)
 * make snitches configurable at runtime (CASSANDRA-1374)
 * retry hadoop split requests on connection failure (CASSANDRA-1927)
 * implement describeOwnership for BOP, COPP (CASSANDRA-1928)
 * make read repair behave as expected for ConsistencyLevel > ONE
   (CASSANDRA-982, 2038)
 * distributed test harness (CASSANDRA-1859, 1964)
 * reduce flush lock contention (CASSANDRA-1930)
 * optimize supercolumn deserialization (CASSANDRA-1891)
 * fix CFMetaData.apply to only compare objects of the same class 
   (CASSANDRA-1962)
 * allow specifying specific SSTables to compact from JMX (CASSANDRA-1963)
 * fix race condition in MessagingService.targets (CASSANDRA-1959, 2094, 2081)
 * refuse to open sstables from a future version (CASSANDRA-1935)
 * zero-copy reads (CASSANDRA-1714)
 * fix copy bounds for word Text in wordcount demo (CASSANDRA-1993)
 * fixes for contrib/javautils (CASSANDRA-1979)
 * check more frequently for memtable expiration (CASSANDRA-2000)
 * fix writing SSTable column count statistics (CASSANDRA-1976)
 * fix streaming of multiple CFs during bootstrap (CASSANDRA-1992)
 * explicitly set JVM GC new generation size with -Xmn (CASSANDRA-1968)
 * add short options for CLI flags (CASSANDRA-1565)
 * make keyspace argument to "describe keyspace" in CLI optional
   when authenticated to keyspace already (CASSANDRA-2029)
 * added option to specify -Dcassandra.join_ring=false on startup
   to allow "warm spare" nodes or performing JMX maintenance before
   joining the ring (CASSANDRA-526)
 * log migrations at INFO (CASSANDRA-2028)
 * add CLI verbose option in file mode (CASSANDRA-2030)
 * add single-line "--" comments to CLI (CASSANDRA-2032)
 * message serialization tests (CASSANDRA-1923)
 * switch from ivy to maven-ant-tasks (CASSANDRA-2017)
 * CLI attempts to block for new schema to propagate (CASSANDRA-2044)
 * fix potential overflow in nodetool cfstats (CASSANDRA-2057)
 * add JVM shutdownhook to sync commitlog (CASSANDRA-1919)
 * allow nodes to be up without being part of  normal traffic (CASSANDRA-1951)
 * fix CLI "show keyspaces" with null options on NTS (CASSANDRA-2049)
 * fix possible ByteBuffer race conditions (CASSANDRA-2066)
 * reduce garbage generated by MessagingService to prevent load spikes
   (CASSANDRA-2058)
 * fix math in RandomPartitioner.describeOwnership (CASSANDRA-2071)
 * fix deletion of sstable non-data components (CASSANDRA-2059)
 * avoid blocking gossip while deleting handoff hints (CASSANDRA-2073)
 * ignore messages from newer versions, keep track of nodes in gossip 
   regardless of version (CASSANDRA-1970)
 * cache writing moved to CompactionManager to reduce i/o contention and
   updated to use non-cache-polluting writes (CASSANDRA-2053)
 * page through large rows when exporting to JSON (CASSANDRA-2041)
 * add flush_largest_memtables_at and reduce_cache_sizes_at options
   (CASSANDRA-2142)
 * add cli 'describe cluster' command (CASSANDRA-2127)
 * add cli support for setting username/password at 'connect' command 
   (CASSANDRA-2111)
 * add -D option to Stress.java to allow reading hosts from a file 
   (CASSANDRA-2149)
 * bound hints CF throughput between 32M and 256M (CASSANDRA-2148)
 * continue starting when invalid saved cache entries are encountered
   (CASSANDRA-2076)
 * add max_hint_window_in_ms option (CASSANDRA-1459)


0.7.0-final
 * fix offsets to ByteBuffer.get (CASSANDRA-1939)


0.7.0-rc4
 * fix cli crash after backgrounding (CASSANDRA-1875)
 * count timeouts in storageproxy latencies, and include latency 
   histograms in StorageProxyMBean (CASSANDRA-1893)
 * fix CLI get recognition of supercolumns (CASSANDRA-1899)
 * enable keepalive on intra-cluster sockets (CASSANDRA-1766)
 * count timeouts towards dynamicsnitch latencies (CASSANDRA-1905)
 * Expose index-building status in JMX + cli schema description
   (CASSANDRA-1871)
 * allow [LOCAL|EACH]_QUORUM to be used with non-NetworkTopology 
   replication Strategies
 * increased amount of index locks for faster commitlog replay
 * collect secondary index tombstones immediately (CASSANDRA-1914)
 * revert commitlog changes from #1780 (CASSANDRA-1917)
 * change RandomPartitioner min token to -1 to avoid collision w/
   tokens on actual nodes (CASSANDRA-1901)
 * examine the right nibble when validating TimeUUID (CASSANDRA-1910)
 * include secondary indexes in cleanup (CASSANDRA-1916)
 * CFS.scrubDataDirectories should also cleanup invalid secondary indexes
   (CASSANDRA-1904)
 * ability to disable/enable gossip on nodes to force them down
   (CASSANDRA-1108)


0.7.0-rc3
 * expose getNaturalEndpoints in StorageServiceMBean taking byte[]
   key; RMI cannot serialize ByteBuffer (CASSANDRA-1833)
 * infer org.apache.cassandra.locator for replication strategy classes
   when not otherwise specified
 * validation that generates less garbage (CASSANDRA-1814)
 * add TTL support to CLI (CASSANDRA-1838)
 * cli defaults to bytestype for subcomparator when creating
   column families (CASSANDRA-1835)
 * unregister index MBeans when index is dropped (CASSANDRA-1843)
 * make ByteBufferUtil.clone thread-safe (CASSANDRA-1847)
 * change exception for read requests during bootstrap from 
   InvalidRequest to Unavailable (CASSANDRA-1862)
 * respect row-level tombstones post-flush in range scans
   (CASSANDRA-1837)
 * ReadResponseResolver check digests against each other (CASSANDRA-1830)
 * return InvalidRequest when remove of subcolumn without supercolumn
   is requested (CASSANDRA-1866)
 * flush before repair (CASSANDRA-1748)
 * SSTableExport validates key order (CASSANDRA-1884)
 * large row support for SSTableExport (CASSANDRA-1867)
 * Re-cache hot keys post-compaction without hitting disk (CASSANDRA-1878)
 * manage read repair in coordinator instead of data source, to
   provide latency information to dynamic snitch (CASSANDRA-1873)


0.7.0-rc2
 * fix live-column-count of slice ranges including tombstoned supercolumn 
   with live subcolumn (CASSANDRA-1591)
 * rename o.a.c.internal.AntientropyStage -> AntiEntropyStage,
   o.a.c.request.Request_responseStage -> RequestResponseStage,
   o.a.c.internal.Internal_responseStage -> InternalResponseStage
 * add AbstractType.fromString (CASSANDRA-1767)
 * require index_type to be present when specifying index_name
   on ColumnDef (CASSANDRA-1759)
 * fix add/remove index bugs in CFMetadata (CASSANDRA-1768)
 * rebuild Strategy during system_update_keyspace (CASSANDRA-1762)
 * cli updates prompt to ... in continuation lines (CASSANDRA-1770)
 * support multiple Mutations per key in hadoop ColumnFamilyOutputFormat
   (CASSANDRA-1774)
 * improvements to Debian init script (CASSANDRA-1772)
 * use local classloader to check for version.properties (CASSANDRA-1778)
 * Validate that column names in column_metadata are valid for the
   defined comparator, and decode properly in cli (CASSANDRA-1773)
 * use cross-platform newlines in cli (CASSANDRA-1786)
 * add ExpiringColumn support to sstable import/export (CASSANDRA-1754)
 * add flush for each append to periodic commitlog mode; added
   periodic_without_flush option to disable this (CASSANDRA-1780)
 * close file handle used for post-flush truncate (CASSANDRA-1790)
 * various code cleanup (CASSANDRA-1793, -1794, -1795)
 * fix range queries against wrapped range (CASSANDRA-1781)
 * fix consistencylevel calculations for NetworkTopologyStrategy
   (CASSANDRA-1804)
 * cli support index type enum names (CASSANDRA-1810)
 * improved validation of column_metadata (CASSANDRA-1813)
 * reads at ConsistencyLevel > 1 throw UnavailableException
   immediately if insufficient live nodes exist (CASSANDRA-1803)
 * copy bytebuffers for local writes to avoid retaining the entire
   Thrift frame (CASSANDRA-1801)
 * fix NPE adding index to column w/o prior metadata (CASSANDRA-1764)
 * reduce fat client timeout (CASSANDRA-1730)
 * fix botched merge of CASSANDRA-1316


0.7.0-rc1
 * fix compaction and flush races with schema updates (CASSANDRA-1715)
 * add clustertool, config-converter, sstablekeys, and schematool 
   Windows .bat files (CASSANDRA-1723)
 * reject range queries received during bootstrap (CASSANDRA-1739)
 * fix wrapping-range queries on non-minimum token (CASSANDRA-1700)
 * add nodetool cfhistogram (CASSANDRA-1698)
 * limit repaired ranges to what the nodes have in common (CASSANDRA-1674)
 * index scan treats missing columns as not matching secondary
   expressions (CASSANDRA-1745)
 * Fix misuse of DataOutputBuffer.getData in AntiEntropyService
   (CASSANDRA-1729)
 * detect and warn when obsolete version of JNA is present (CASSANDRA-1760)
 * reduce fat client timeout (CASSANDRA-1730)
 * cleanup smallest CFs first to increase free temp space for larger ones
   (CASSANDRA-1811)
 * Update windows .bat files to work outside of main Cassandra
   directory (CASSANDRA-1713)
 * fix read repair regression from 0.6.7 (CASSANDRA-1727)
 * more-efficient read repair (CASSANDRA-1719)
 * fix hinted handoff replay (CASSANDRA-1656)
 * log type of dropped messages (CASSANDRA-1677)
 * upgrade to SLF4J 1.6.1
 * fix ByteBuffer bug in ExpiringColumn.updateDigest (CASSANDRA-1679)
 * fix IntegerType.getString (CASSANDRA-1681)
 * make -Djava.net.preferIPv4Stack=true the default (CASSANDRA-628)
 * add INTERNAL_RESPONSE verb to differentiate from responses related
   to client requests (CASSANDRA-1685)
 * log tpstats when dropping messages (CASSANDRA-1660)
 * include unreachable nodes in describeSchemaVersions (CASSANDRA-1678)
 * Avoid dropping messages off the client request path (CASSANDRA-1676)
 * fix jna errno reporting (CASSANDRA-1694)
 * add friendlier error for UnknownHostException on startup (CASSANDRA-1697)
 * include jna dependency in RPM package (CASSANDRA-1690)
 * add --skip-keys option to stress.py (CASSANDRA-1696)
 * improve cli handling of non-string keys and column names 
   (CASSANDRA-1701, -1693)
 * r/m extra subcomparator line in cli keyspaces output (CASSANDRA-1712)
 * add read repair chance to cli "show keyspaces"
 * upgrade to ConcurrentLinkedHashMap 1.1 (CASSANDRA-975)
 * fix index scan routing (CASSANDRA-1722)
 * fix tombstoning of supercolumns in range queries (CASSANDRA-1734)
 * clear endpoint cache after updating keyspace metadata (CASSANDRA-1741)
 * fix wrapping-range queries on non-minimum token (CASSANDRA-1700)
 * truncate includes secondary indexes (CASSANDRA-1747)
 * retain reference to PendingFile sstables (CASSANDRA-1749)
 * fix sstableimport regression (CASSANDRA-1753)
 * fix for bootstrap when no non-system tables are defined (CASSANDRA-1732)
 * handle replica unavailability in index scan (CASSANDRA-1755)
 * fix service initialization order deadlock (CASSANDRA-1756)
 * multi-line cli commands (CASSANDRA-1742)
 * fix race between snapshot and compaction (CASSANDRA-1736)
 * add listEndpointsPendingHints, deleteHintsForEndpoint JMX methods 
   (CASSANDRA-1551)


0.7.0-beta3
 * add strategy options to describe_keyspace output (CASSANDRA-1560)
 * log warning when using randomly generated token (CASSANDRA-1552)
 * re-organize JMX into .db, .net, .internal, .request (CASSANDRA-1217)
 * allow nodes to change IPs between restarts (CASSANDRA-1518)
 * remember ring state between restarts by default (CASSANDRA-1518)
 * flush index built flag so we can read it before log replay (CASSANDRA-1541)
 * lock row cache updates to prevent race condition (CASSANDRA-1293)
 * remove assertion causing rare (and harmless) error messages in
   commitlog (CASSANDRA-1330)
 * fix moving nodes with no keyspaces defined (CASSANDRA-1574)
 * fix unbootstrap when no data is present in a transfer range (CASSANDRA-1573)
 * take advantage of AVRO-495 to simplify our avro IDL (CASSANDRA-1436)
 * extend authorization hierarchy to column family (CASSANDRA-1554)
 * deletion support in secondary indexes (CASSANDRA-1571)
 * meaningful error message for invalid replication strategy class 
   (CASSANDRA-1566)
 * allow keyspace creation with RF > N (CASSANDRA-1428)
 * improve cli error handling (CASSANDRA-1580)
 * add cache save/load ability (CASSANDRA-1417, 1606, 1647)
 * add StorageService.getDrainProgress (CASSANDRA-1588)
 * Disallow bootstrap to an in-use token (CASSANDRA-1561)
 * Allow dynamic secondary index creation and destruction (CASSANDRA-1532)
 * log auto-guessed memtable thresholds (CASSANDRA-1595)
 * add ColumnDef support to cli (CASSANDRA-1583)
 * reduce index sample time by 75% (CASSANDRA-1572)
 * add cli support for column, strategy metadata (CASSANDRA-1578, 1612)
 * add cli support for schema modification (CASSANDRA-1584)
 * delete temp files on failed compactions (CASSANDRA-1596)
 * avoid blocking for dead nodes during removetoken (CASSANDRA-1605)
 * remove ConsistencyLevel.ZERO (CASSANDRA-1607)
 * expose in-progress compaction type in jmx (CASSANDRA-1586)
 * removed IClock & related classes from internals (CASSANDRA-1502)
 * fix removing tokens from SystemTable on decommission and removetoken
   (CASSANDRA-1609)
 * include CF metadata in cli 'show keyspaces' (CASSANDRA-1613)
 * switch from Properties to HashMap in PropertyFileSnitch to
   avoid synchronization bottleneck (CASSANDRA-1481)
 * PropertyFileSnitch configuration file renamed to 
   cassandra-topology.properties
 * add cli support for get_range_slices (CASSANDRA-1088, CASSANDRA-1619)
 * Make memtable flush thresholds per-CF instead of global 
   (CASSANDRA-1007, 1637)
 * add cli support for binary data without CfDef hints (CASSANDRA-1603)
 * fix building SSTable statistics post-stream (CASSANDRA-1620)
 * fix potential infinite loop in 2ary index queries (CASSANDRA-1623)
 * allow creating NTS keyspaces with no replicas configured (CASSANDRA-1626)
 * add jmx histogram of sstables accessed per read (CASSANDRA-1624)
 * remove system_rename_column_family and system_rename_keyspace from the
   client API until races can be fixed (CASSANDRA-1630, CASSANDRA-1585)
 * add cli sanity tests (CASSANDRA-1582)
 * update GC settings in cassandra.bat (CASSANDRA-1636)
 * cli support for index queries (CASSANDRA-1635)
 * cli support for updating schema memtable settings (CASSANDRA-1634)
 * cli --file option (CASSANDRA-1616)
 * reduce automatically chosen memtable sizes by 50% (CASSANDRA-1641)
 * move endpoint cache from snitch to strategy (CASSANDRA-1643)
 * fix commitlog recovery deleting the newly-created segment as well as
   the old ones (CASSANDRA-1644)
 * upgrade to Thrift 0.5 (CASSANDRA-1367)
 * renamed CL.DCQUORUM to LOCAL_QUORUM and DCQUORUMSYNC to EACH_QUORUM
 * cli truncate support (CASSANDRA-1653)
 * update GC settings in cassandra.bat (CASSANDRA-1636)
 * avoid logging when a node's ip/token is gossipped back to it (CASSANDRA-1666)


0.7-beta2
 * always use UTF-8 for hint keys (CASSANDRA-1439)
 * remove cassandra.yaml dependency from Hadoop and Pig (CASSADRA-1322)
 * expose CfDef metadata in describe_keyspaces (CASSANDRA-1363)
 * restore use of mmap_index_only option (CASSANDRA-1241)
 * dropping a keyspace with no column families generated an error 
   (CASSANDRA-1378)
 * rename RackAwareStrategy to OldNetworkTopologyStrategy, RackUnawareStrategy 
   to SimpleStrategy, DatacenterShardStrategy to NetworkTopologyStrategy,
   AbstractRackAwareSnitch to AbstractNetworkTopologySnitch (CASSANDRA-1392)
 * merge StorageProxy.mutate, mutateBlocking (CASSANDRA-1396)
 * faster UUIDType, LongType comparisons (CASSANDRA-1386, 1393)
 * fix setting read_repair_chance from CLI addColumnFamily (CASSANDRA-1399)
 * fix updates to indexed columns (CASSANDRA-1373)
 * fix race condition leaving to FileNotFoundException (CASSANDRA-1382)
 * fix sharded lock hash on index write path (CASSANDRA-1402)
 * add support for GT/E, LT/E in subordinate index clauses (CASSANDRA-1401)
 * cfId counter got out of sync when CFs were added (CASSANDRA-1403)
 * less chatty schema updates (CASSANDRA-1389)
 * rename column family mbeans. 'type' will now include either 
   'IndexColumnFamilies' or 'ColumnFamilies' depending on the CFS type.
   (CASSANDRA-1385)
 * disallow invalid keyspace and column family names. This includes name that
   matches a '^\w+' regex. (CASSANDRA-1377)
 * use JNA, if present, to take snapshots (CASSANDRA-1371)
 * truncate hints if starting 0.7 for the first time (CASSANDRA-1414)
 * fix FD leak in single-row slicepredicate queries (CASSANDRA-1416)
 * allow index expressions against columns that are not part of the 
   SlicePredicate (CASSANDRA-1410)
 * config-converter properly handles snitches and framed support 
   (CASSANDRA-1420)
 * remove keyspace argument from multiget_count (CASSANDRA-1422)
 * allow specifying cassandra.yaml location as (local or remote) URL
   (CASSANDRA-1126)
 * fix using DynamicEndpointSnitch with NetworkTopologyStrategy
   (CASSANDRA-1429)
 * Add CfDef.default_validation_class (CASSANDRA-891)
 * fix EstimatedHistogram.max (CASSANDRA-1413)
 * quorum read optimization (CASSANDRA-1622)
 * handle zero-length (or missing) rows during HH paging (CASSANDRA-1432)
 * include secondary indexes during schema migrations (CASSANDRA-1406)
 * fix commitlog header race during schema change (CASSANDRA-1435)
 * fix ColumnFamilyStoreMBeanIterator to use new type name (CASSANDRA-1433)
 * correct filename generated by xml->yaml converter (CASSANDRA-1419)
 * add CMSInitiatingOccupancyFraction=75 and UseCMSInitiatingOccupancyOnly
   to default JVM options
 * decrease jvm heap for cassandra-cli (CASSANDRA-1446)
 * ability to modify keyspaces and column family definitions on a live cluster
   (CASSANDRA-1285)
 * support for Hadoop Streaming [non-jvm map/reduce via stdin/out]
   (CASSANDRA-1368)
 * Move persistent sstable stats from the system table to an sstable component
   (CASSANDRA-1430)
 * remove failed bootstrap attempt from pending ranges when gossip times
   it out after 1h (CASSANDRA-1463)
 * eager-create tcp connections to other cluster members (CASSANDRA-1465)
 * enumerate stages and derive stage from message type instead of 
   transmitting separately (CASSANDRA-1465)
 * apply reversed flag during collation from different data sources
   (CASSANDRA-1450)
 * make failure to remove commitlog segment non-fatal (CASSANDRA-1348)
 * correct ordering of drain operations so CL.recover is no longer 
   necessary (CASSANDRA-1408)
 * removed keyspace from describe_splits method (CASSANDRA-1425)
 * rename check_schema_agreement to describe_schema_versions
   (CASSANDRA-1478)
 * fix QUORUM calculation for RF > 3 (CASSANDRA-1487)
 * remove tombstones during non-major compactions when bloom filter
   verifies that row does not exist in other sstables (CASSANDRA-1074)
 * nodes that coordinated a loadbalance in the past could not be seen by
   newly added nodes (CASSANDRA-1467)
 * exposed endpoint states (gossip details) via jmx (CASSANDRA-1467)
 * ensure that compacted sstables are not included when new readers are
   instantiated (CASSANDRA-1477)
 * by default, calculate heap size and memtable thresholds at runtime (CASSANDRA-1469)
 * fix races dealing with adding/dropping keyspaces and column families in
   rapid succession (CASSANDRA-1477)
 * clean up of Streaming system (CASSANDRA-1503, 1504, 1506)
 * add options to configure Thrift socket keepalive and buffer sizes (CASSANDRA-1426)
 * make contrib CassandraServiceDataCleaner recursive (CASSANDRA-1509)
 * min, max compaction threshold are configurable and persistent 
   per-ColumnFamily (CASSANDRA-1468)
 * fix replaying the last mutation in a commitlog unnecessarily 
   (CASSANDRA-1512)
 * invoke getDefaultUncaughtExceptionHandler from DTPE with the original
   exception rather than the ExecutionException wrapper (CASSANDRA-1226)
 * remove Clock from the Thrift (and Avro) API (CASSANDRA-1501)
 * Close intra-node sockets when connection is broken (CASSANDRA-1528)
 * RPM packaging spec file (CASSANDRA-786)
 * weighted request scheduler (CASSANDRA-1485)
 * treat expired columns as deleted (CASSANDRA-1539)
 * make IndexInterval configurable (CASSANDRA-1488)
 * add describe_snitch to Thrift API (CASSANDRA-1490)
 * MD5 authenticator compares plain text submitted password with MD5'd
   saved property, instead of vice versa (CASSANDRA-1447)
 * JMX MessagingService pending and completed counts (CASSANDRA-1533)
 * fix race condition processing repair responses (CASSANDRA-1511)
 * make repair blocking (CASSANDRA-1511)
 * create EndpointSnitchInfo and MBean to expose rack and DC (CASSANDRA-1491)
 * added option to contrib/word_count to output results back to Cassandra
   (CASSANDRA-1342)
 * rewrite Hadoop ColumnFamilyRecordWriter to pool connections, retry to
   multiple Cassandra nodes, and smooth impact on the Cassandra cluster
   by using smaller batch sizes (CASSANDRA-1434)
 * fix setting gc_grace_seconds via CLI (CASSANDRA-1549)
 * support TTL'd index values (CASSANDRA-1536)
 * make removetoken work like decommission (CASSANDRA-1216)
 * make cli comparator-aware and improve quote rules (CASSANDRA-1523,-1524)
 * make nodetool compact and cleanup blocking (CASSANDRA-1449)
 * add memtable, cache information to GCInspector logs (CASSANDRA-1558)
 * enable/disable HintedHandoff via JMX (CASSANDRA-1550)
 * Ignore stray files in the commit log directory (CASSANDRA-1547)
 * Disallow bootstrap to an in-use token (CASSANDRA-1561)


0.7-beta1
 * sstable versioning (CASSANDRA-389)
 * switched to slf4j logging (CASSANDRA-625)
 * add (optional) expiration time for column (CASSANDRA-699)
 * access levels for authentication/authorization (CASSANDRA-900)
 * add ReadRepairChance to CF definition (CASSANDRA-930)
 * fix heisenbug in system tests, especially common on OS X (CASSANDRA-944)
 * convert to byte[] keys internally and all public APIs (CASSANDRA-767)
 * ability to alter schema definitions on a live cluster (CASSANDRA-44)
 * renamed configuration file to cassandra.xml, and log4j.properties to
   log4j-server.properties, which must now be loaded from
   the classpath (which is how our scripts in bin/ have always done it)
   (CASSANDRA-971)
 * change get_count to require a SlicePredicate. create multi_get_count
   (CASSANDRA-744)
 * re-organized endpointsnitch implementations and added SimpleSnitch
   (CASSANDRA-994)
 * Added preload_row_cache option (CASSANDRA-946)
 * add CRC to commitlog header (CASSANDRA-999)
 * removed deprecated batch_insert and get_range_slice methods (CASSANDRA-1065)
 * add truncate thrift method (CASSANDRA-531)
 * http mini-interface using mx4j (CASSANDRA-1068)
 * optimize away copy of sliced row on memtable read path (CASSANDRA-1046)
 * replace constant-size 2GB mmaped segments and special casing for index 
   entries spanning segment boundaries, with SegmentedFile that computes 
   segments that always contain entire entries/rows (CASSANDRA-1117)
 * avoid reading large rows into memory during compaction (CASSANDRA-16)
 * added hadoop OutputFormat (CASSANDRA-1101)
 * efficient Streaming (no more anticompaction) (CASSANDRA-579)
 * split commitlog header into separate file and add size checksum to
   mutations (CASSANDRA-1179)
 * avoid allocating a new byte[] for each mutation on replay (CASSANDRA-1219)
 * revise HH schema to be per-endpoint (CASSANDRA-1142)
 * add joining/leaving status to nodetool ring (CASSANDRA-1115)
 * allow multiple repair sessions per node (CASSANDRA-1190)
 * optimize away MessagingService for local range queries (CASSANDRA-1261)
 * make framed transport the default so malformed requests can't OOM the 
   server (CASSANDRA-475)
 * significantly faster reads from row cache (CASSANDRA-1267)
 * take advantage of row cache during range queries (CASSANDRA-1302)
 * make GCGraceSeconds a per-ColumnFamily value (CASSANDRA-1276)
 * keep persistent row size and column count statistics (CASSANDRA-1155)
 * add IntegerType (CASSANDRA-1282)
 * page within a single row during hinted handoff (CASSANDRA-1327)
 * push DatacenterShardStrategy configuration into keyspace definition,
   eliminating datacenter.properties. (CASSANDRA-1066)
 * optimize forward slices starting with '' and single-index-block name 
   queries by skipping the column index (CASSANDRA-1338)
 * streaming refactor (CASSANDRA-1189)
 * faster comparison for UUID types (CASSANDRA-1043)
 * secondary index support (CASSANDRA-749 and subtasks)
 * make compaction buckets deterministic (CASSANDRA-1265)


0.6.6
 * Allow using DynamicEndpointSnitch with RackAwareStrategy (CASSANDRA-1429)
 * remove the remaining vestiges of the unfinished DatacenterShardStrategy 
   (replaced by NetworkTopologyStrategy in 0.7)
   

0.6.5
 * fix key ordering in range query results with RandomPartitioner
   and ConsistencyLevel > ONE (CASSANDRA-1145)
 * fix for range query starting with the wrong token range (CASSANDRA-1042)
 * page within a single row during hinted handoff (CASSANDRA-1327)
 * fix compilation on non-sun JDKs (CASSANDRA-1061)
 * remove String.trim() call on row keys in batch mutations (CASSANDRA-1235)
 * Log summary of dropped messages instead of spamming log (CASSANDRA-1284)
 * add dynamic endpoint snitch (CASSANDRA-981)
 * fix streaming for keyspaces with hyphens in their name (CASSANDRA-1377)
 * fix errors in hard-coded bloom filter optKPerBucket by computing it
   algorithmically (CASSANDRA-1220
 * remove message deserialization stage, and uncap read/write stages
   so slow reads/writes don't block gossip processing (CASSANDRA-1358)
 * add jmx port configuration to Debian package (CASSANDRA-1202)
 * use mlockall via JNA, if present, to prevent Linux from swapping
   out parts of the JVM (CASSANDRA-1214)


0.6.4
 * avoid queuing multiple hint deliveries for the same endpoint
   (CASSANDRA-1229)
 * better performance for and stricter checking of UTF8 column names
   (CASSANDRA-1232)
 * extend option to lower compaction priority to hinted handoff
   as well (CASSANDRA-1260)
 * log errors in gossip instead of re-throwing (CASSANDRA-1289)
 * avoid aborting commitlog replay prematurely if a flushed-but-
   not-removed commitlog segment is encountered (CASSANDRA-1297)
 * fix duplicate rows being read during mapreduce (CASSANDRA-1142)
 * failure detection wasn't closing command sockets (CASSANDRA-1221)
 * cassandra-cli.bat works on windows (CASSANDRA-1236)
 * pre-emptively drop requests that cannot be processed within RPCTimeout
   (CASSANDRA-685)
 * add ack to Binary write verb and update CassandraBulkLoader
   to wait for acks for each row (CASSANDRA-1093)
 * added describe_partitioner Thrift method (CASSANDRA-1047)
 * Hadoop jobs no longer require the Cassandra storage-conf.xml
   (CASSANDRA-1280, CASSANDRA-1047)
 * log thread pool stats when GC is excessive (CASSANDRA-1275)
 * remove gossip message size limit (CASSANDRA-1138)
 * parallelize local and remote reads during multiget, and respect snitch 
   when determining whether to do local read for CL.ONE (CASSANDRA-1317)
 * fix read repair to use requested consistency level on digest mismatch,
   rather than assuming QUORUM (CASSANDRA-1316)
 * process digest mismatch re-reads in parallel (CASSANDRA-1323)
 * switch hints CF comparator to BytesType (CASSANDRA-1274)


0.6.3
 * retry to make streaming connections up to 8 times. (CASSANDRA-1019)
 * reject describe_ring() calls on invalid keyspaces (CASSANDRA-1111)
 * fix cache size calculation for size of 100% (CASSANDRA-1129)
 * fix cache capacity only being recalculated once (CASSANDRA-1129)
 * remove hourly scan of all hints on the off chance that the gossiper
   missed a status change; instead, expose deliverHintsToEndpoint to JMX
   so it can be done manually, if necessary (CASSANDRA-1141)
 * don't reject reads at CL.ALL (CASSANDRA-1152)
 * reject deletions to supercolumns in CFs containing only standard
   columns (CASSANDRA-1139)
 * avoid preserving login information after client disconnects
   (CASSANDRA-1057)
 * prefer sun jdk to openjdk in debian init script (CASSANDRA-1174)
 * detect partioner config changes between restarts and fail fast 
   (CASSANDRA-1146)
 * use generation time to resolve node token reassignment disagreements
   (CASSANDRA-1118)
 * restructure the startup ordering of Gossiper and MessageService to avoid
   timing anomalies (CASSANDRA-1160)
 * detect incomplete commit log hearders (CASSANDRA-1119)
 * force anti-entropy service to stream files on the stream stage to avoid
   sending streams out of order (CASSANDRA-1169)
 * remove inactive stream managers after AES streams files (CASSANDRA-1169)
 * allow removing entire row through batch_mutate Deletion (CASSANDRA-1027)
 * add JMX metrics for row-level bloom filter false positives (CASSANDRA-1212)
 * added a redhat init script to contrib (CASSANDRA-1201)
 * use midpoint when bootstrapping a new machine into range with not
   much data yet instead of random token (CASSANDRA-1112)
 * kill server on OOM in executor stage as well as Thrift (CASSANDRA-1226)
 * remove opportunistic repairs, when two machines with overlapping replica
   responsibilities happen to finish major compactions of the same CF near
   the same time.  repairs are now fully manual (CASSANDRA-1190)
 * add ability to lower compaction priority (default is no change from 0.6.2)
   (CASSANDRA-1181)


0.6.2
 * fix contrib/word_count build. (CASSANDRA-992)
 * split CommitLogExecutorService into BatchCommitLogExecutorService and 
   PeriodicCommitLogExecutorService (CASSANDRA-1014)
 * add latency histograms to CFSMBean (CASSANDRA-1024)
 * make resolving timestamp ties deterministic by using value bytes
   as a tiebreaker (CASSANDRA-1039)
 * Add option to turn off Hinted Handoff (CASSANDRA-894)
 * fix windows startup (CASSANDRA-948)
 * make concurrent_reads, concurrent_writes configurable at runtime via JMX
   (CASSANDRA-1060)
 * disable GCInspector on non-Sun JVMs (CASSANDRA-1061)
 * fix tombstone handling in sstable rows with no other data (CASSANDRA-1063)
 * fix size of row in spanned index entries (CASSANDRA-1056)
 * install json2sstable, sstable2json, and sstablekeys to Debian package
 * StreamingService.StreamDestinations wouldn't empty itself after streaming
   finished (CASSANDRA-1076)
 * added Collections.shuffle(splits) before returning the splits in 
   ColumnFamilyInputFormat (CASSANDRA-1096)
 * do not recalculate cache capacity post-compaction if it's been manually 
   modified (CASSANDRA-1079)
 * better defaults for flush sorter + writer executor queue sizes
   (CASSANDRA-1100)
 * windows scripts for SSTableImport/Export (CASSANDRA-1051)
 * windows script for nodetool (CASSANDRA-1113)
 * expose PhiConvictThreshold (CASSANDRA-1053)
 * make repair of RF==1 a no-op (CASSANDRA-1090)
 * improve default JVM GC options (CASSANDRA-1014)
 * fix SlicePredicate serialization inside Hadoop jobs (CASSANDRA-1049)
 * close Thrift sockets in Hadoop ColumnFamilyRecordReader (CASSANDRA-1081)


0.6.1
 * fix NPE in sstable2json when no excluded keys are given (CASSANDRA-934)
 * keep the replica set constant throughout the read repair process
   (CASSANDRA-937)
 * allow querying getAllRanges with empty token list (CASSANDRA-933)
 * fix command line arguments inversion in clustertool (CASSANDRA-942)
 * fix race condition that could trigger a false-positive assertion
   during post-flush discard of old commitlog segments (CASSANDRA-936)
 * fix neighbor calculation for anti-entropy repair (CASSANDRA-924)
 * perform repair even for small entropy differences (CASSANDRA-924)
 * Use hostnames in CFInputFormat to allow Hadoop's naive string-based
   locality comparisons to work (CASSANDRA-955)
 * cache read-only BufferedRandomAccessFile length to avoid
   3 system calls per invocation (CASSANDRA-950)
 * nodes with IPv6 (and no IPv4) addresses could not join cluster
   (CASSANDRA-969)
 * Retrieve the correct number of undeleted columns, if any, from
   a supercolumn in a row that had been deleted previously (CASSANDRA-920)
 * fix index scans that cross the 2GB mmap boundaries for both mmap
   and standard i/o modes (CASSANDRA-866)
 * expose drain via nodetool (CASSANDRA-978)


0.6.0-RC1
 * JMX drain to flush memtables and run through commit log (CASSANDRA-880)
 * Bootstrapping can skip ranges under the right conditions (CASSANDRA-902)
 * fix merging row versions in range_slice for CL > ONE (CASSANDRA-884)
 * default write ConsistencyLeven chaned from ZERO to ONE
 * fix for index entries spanning mmap buffer boundaries (CASSANDRA-857)
 * use lexical comparison if time part of TimeUUIDs are the same 
   (CASSANDRA-907)
 * bound read, mutation, and response stages to fix possible OOM
   during log replay (CASSANDRA-885)
 * Use microseconds-since-epoch (UTC) in cli, instead of milliseconds
 * Treat batch_mutate Deletion with null supercolumn as "apply this predicate 
   to top level supercolumns" (CASSANDRA-834)
 * Streaming destination nodes do not update their JMX status (CASSANDRA-916)
 * Fix internal RPC timeout calculation (CASSANDRA-911)
 * Added Pig loadfunc to contrib/pig (CASSANDRA-910)


0.6.0-beta3
 * fix compaction bucketing bug (CASSANDRA-814)
 * update windows batch file (CASSANDRA-824)
 * deprecate KeysCachedFraction configuration directive in favor
   of KeysCached; move to unified-per-CF key cache (CASSANDRA-801)
 * add invalidateRowCache to ColumnFamilyStoreMBean (CASSANDRA-761)
 * send Handoff hints to natural locations to reduce load on
   remaining nodes in a failure scenario (CASSANDRA-822)
 * Add RowWarningThresholdInMB configuration option to warn before very 
   large rows get big enough to threaten node stability, and -x option to
   be able to remove them with sstable2json if the warning is unheeded
   until it's too late (CASSANDRA-843)
 * Add logging of GC activity (CASSANDRA-813)
 * fix ConcurrentModificationException in commitlog discard (CASSANDRA-853)
 * Fix hardcoded row count in Hadoop RecordReader (CASSANDRA-837)
 * Add a jmx status to the streaming service and change several DEBUG
   messages to INFO (CASSANDRA-845)
 * fix classpath in cassandra-cli.bat for Windows (CASSANDRA-858)
 * allow re-specifying host, port to cassandra-cli if invalid ones
   are first tried (CASSANDRA-867)
 * fix race condition handling rpc timeout in the coordinator
   (CASSANDRA-864)
 * Remove CalloutLocation and StagingFileDirectory from storage-conf files 
   since those settings are no longer used (CASSANDRA-878)
 * Parse a long from RowWarningThresholdInMB instead of an int (CASSANDRA-882)
 * Remove obsolete ControlPort code from DatabaseDescriptor (CASSANDRA-886)
 * move skipBytes side effect out of assert (CASSANDRA-899)
 * add "double getLoad" to StorageServiceMBean (CASSANDRA-898)
 * track row stats per CF at compaction time (CASSANDRA-870)
 * disallow CommitLogDirectory matching a DataFileDirectory (CASSANDRA-888)
 * default key cache size is 200k entries, changed from 10% (CASSANDRA-863)
 * add -Dcassandra-foreground=yes to cassandra.bat
 * exit if cluster name is changed unexpectedly (CASSANDRA-769)


0.6.0-beta1/beta2
 * add batch_mutate thrift command, deprecating batch_insert (CASSANDRA-336)
 * remove get_key_range Thrift API, deprecated in 0.5 (CASSANDRA-710)
 * add optional login() Thrift call for authentication (CASSANDRA-547)
 * support fat clients using gossiper and StorageProxy to perform
   replication in-process [jvm-only] (CASSANDRA-535)
 * support mmapped I/O for reads, on by default on 64bit JVMs 
   (CASSANDRA-408, CASSANDRA-669)
 * improve insert concurrency, particularly during Hinted Handoff
   (CASSANDRA-658)
 * faster network code (CASSANDRA-675)
 * stress.py moved to contrib (CASSANDRA-635)
 * row caching [must be explicitly enabled per-CF in config] (CASSANDRA-678)
 * present a useful measure of compaction progress in JMX (CASSANDRA-599)
 * add bin/sstablekeys (CASSNADRA-679)
 * add ConsistencyLevel.ANY (CASSANDRA-687)
 * make removetoken remove nodes from gossip entirely (CASSANDRA-644)
 * add ability to set cache sizes at runtime (CASSANDRA-708)
 * report latency and cache hit rate statistics with lifetime totals
   instead of average over the last minute (CASSANDRA-702)
 * support get_range_slice for RandomPartitioner (CASSANDRA-745)
 * per-keyspace replication factory and replication strategy (CASSANDRA-620)
 * track latency in microseconds (CASSANDRA-733)
 * add describe_ Thrift methods, deprecating get_string_property and 
   get_string_list_property
 * jmx interface for tracking operation mode and streams in general.
   (CASSANDRA-709)
 * keep memtables in sorted order to improve range query performance
   (CASSANDRA-799)
 * use while loop instead of recursion when trimming sstables compaction list 
   to avoid blowing stack in pathological cases (CASSANDRA-804)
 * basic Hadoop map/reduce support (CASSANDRA-342)


0.5.1
 * ensure all files for an sstable are streamed to the same directory.
   (CASSANDRA-716)
 * more accurate load estimate for bootstrapping (CASSANDRA-762)
 * tolerate dead or unavailable bootstrap target on write (CASSANDRA-731)
 * allow larger numbers of keys (> 140M) in a sstable bloom filter
   (CASSANDRA-790)
 * include jvm argument improvements from CASSANDRA-504 in debian package
 * change streaming chunk size to 32MB to accomodate Windows XP limitations
   (was 64MB) (CASSANDRA-795)
 * fix get_range_slice returning results in the wrong order (CASSANDRA-781)
 

0.5.0 final
 * avoid attempting to delete temporary bootstrap files twice (CASSANDRA-681)
 * fix bogus NaN in nodeprobe cfstats output (CASSANDRA-646)
 * provide a policy for dealing with single thread executors w/ a full queue
   (CASSANDRA-694)
 * optimize inner read in MessagingService, vastly improving multiple-node
   performance (CASSANDRA-675)
 * wait for table flush before streaming data back to a bootstrapping node.
   (CASSANDRA-696)
 * keep track of bootstrapping sources by table so that bootstrapping doesn't 
   give the indication of finishing early (CASSANDRA-673)


0.5.0 RC3
 * commit the correct version of the patch for CASSANDRA-663


0.5.0 RC2 (unreleased)
 * fix bugs in converting get_range_slice results to Thrift 
   (CASSANDRA-647, CASSANDRA-649)
 * expose java.util.concurrent.TimeoutException in StorageProxy methods
   (CASSANDRA-600)
 * TcpConnectionManager was holding on to disconnected connections, 
   giving the false indication they were being used. (CASSANDRA-651)
 * Remove duplicated write. (CASSANDRA-662)
 * Abort bootstrap if IP is already in the token ring (CASSANDRA-663)
 * increase default commitlog sync period, and wait for last sync to 
   finish before submitting another (CASSANDRA-668)


0.5.0 RC1
 * Fix potential NPE in get_range_slice (CASSANDRA-623)
 * add CRC32 to commitlog entries (CASSANDRA-605)
 * fix data streaming on windows (CASSANDRA-630)
 * GC compacted sstables after cleanup and compaction (CASSANDRA-621)
 * Speed up anti-entropy validation (CASSANDRA-629)
 * Fix anti-entropy assertion error (CASSANDRA-639)
 * Fix pending range conflicts when bootstapping or moving
   multiple nodes at once (CASSANDRA-603)
 * Handle obsolete gossip related to node movement in the case where
   one or more nodes is down when the movement occurs (CASSANDRA-572)
 * Include dead nodes in gossip to avoid a variety of problems
   and fix HH to removed nodes (CASSANDRA-634)
 * return an InvalidRequestException for mal-formed SlicePredicates
   (CASSANDRA-643)
 * fix bug determining closest neighbor for use in multiple datacenters
   (CASSANDRA-648)
 * Vast improvements in anticompaction speed (CASSANDRA-607)
 * Speed up log replay and writes by avoiding redundant serializations
   (CASSANDRA-652)


0.5.0 beta 2
 * Bootstrap improvements (several tickets)
 * add nodeprobe repair anti-entropy feature (CASSANDRA-193, CASSANDRA-520)
 * fix possibility of partition when many nodes restart at once
   in clusters with multiple seeds (CASSANDRA-150)
 * fix NPE in get_range_slice when no data is found (CASSANDRA-578)
 * fix potential NPE in hinted handoff (CASSANDRA-585)
 * fix cleanup of local "system" keyspace (CASSANDRA-576)
 * improve computation of cluster load balance (CASSANDRA-554)
 * added super column read/write, column count, and column/row delete to
   cassandra-cli (CASSANDRA-567, CASSANDRA-594)
 * fix returning live subcolumns of deleted supercolumns (CASSANDRA-583)
 * respect JAVA_HOME in bin/ scripts (several tickets)
 * add StorageService.initClient for fat clients on the JVM (CASSANDRA-535)
   (see contrib/client_only for an example of use)
 * make consistency_level functional in get_range_slice (CASSANDRA-568)
 * optimize key deserialization for RandomPartitioner (CASSANDRA-581)
 * avoid GCing tombstones except on major compaction (CASSANDRA-604)
 * increase failure conviction threshold, resulting in less nodes
   incorrectly (and temporarily) marked as down (CASSANDRA-610)
 * respect memtable thresholds during log replay (CASSANDRA-609)
 * support ConsistencyLevel.ALL on read (CASSANDRA-584)
 * add nodeprobe removetoken command (CASSANDRA-564)


0.5.0 beta
 * Allow multiple simultaneous flushes, improving flush throughput 
   on multicore systems (CASSANDRA-401)
 * Split up locks to improve write and read throughput on multicore systems
   (CASSANDRA-444, CASSANDRA-414)
 * More efficient use of memory during compaction (CASSANDRA-436)
 * autobootstrap option: when enabled, all non-seed nodes will attempt
   to bootstrap when started, until bootstrap successfully
   completes. -b option is removed.  (CASSANDRA-438)
 * Unless a token is manually specified in the configuration xml,
   a bootstraping node will use a token that gives it half the
   keys from the most-heavily-loaded node in the cluster,
   instead of generating a random token. 
   (CASSANDRA-385, CASSANDRA-517)
 * Miscellaneous bootstrap fixes (several tickets)
 * Ability to change a node's token even after it has data on it
   (CASSANDRA-541)
 * Ability to decommission a live node from the ring (CASSANDRA-435)
 * Semi-automatic loadbalancing via nodeprobe (CASSANDRA-192)
 * Add ability to set compaction thresholds at runtime via
   JMX / nodeprobe.  (CASSANDRA-465)
 * Add "comment" field to ColumnFamily definition. (CASSANDRA-481)
 * Additional JMX metrics (CASSANDRA-482)
 * JSON based export and import tools (several tickets)
 * Hinted Handoff fixes (several tickets)
 * Add key cache to improve read performance (CASSANDRA-423)
 * Simplified construction of custom ReplicationStrategy classes
   (CASSANDRA-497)
 * Graphical application (Swing) for ring integrity verification and 
   visualization was added to contrib (CASSANDRA-252)
 * Add DCQUORUM, DCQUORUMSYNC consistency levels and corresponding
   ReplicationStrategy / EndpointSnitch classes.  Experimental.
   (CASSANDRA-492)
 * Web client interface added to contrib (CASSANDRA-457)
 * More-efficient flush for Random, CollatedOPP partitioners 
   for normal writes (CASSANDRA-446) and bulk load (CASSANDRA-420)
 * Add MemtableFlushAfterMinutes, a global replacement for the old 
   per-CF FlushPeriodInMinutes setting (CASSANDRA-463)
 * optimizations to slice reading (CASSANDRA-350) and supercolumn
   queries (CASSANDRA-510)
 * force binding to given listenaddress for nodes with multiple
   interfaces (CASSANDRA-546)
 * stress.py benchmarking tool improvements (several tickets)
 * optimized replica placement code (CASSANDRA-525)
 * faster log replay on restart (CASSANDRA-539, CASSANDRA-540)
 * optimized local-node writes (CASSANDRA-558)
 * added get_range_slice, deprecating get_key_range (CASSANDRA-344)
 * expose TimedOutException to thrift (CASSANDRA-563)
 

0.4.2
 * Add validation disallowing null keys (CASSANDRA-486)
 * Fix race conditions in TCPConnectionManager (CASSANDRA-487)
 * Fix using non-utf8-aware comparison as a sanity check.
   (CASSANDRA-493)
 * Improve default garbage collector options (CASSANDRA-504)
 * Add "nodeprobe flush" (CASSANDRA-505)
 * remove NotFoundException from get_slice throws list (CASSANDRA-518)
 * fix get (not get_slice) of entire supercolumn (CASSANDRA-508)
 * fix null token during bootstrap (CASSANDRA-501)


0.4.1
 * Fix FlushPeriod columnfamily configuration regression
   (CASSANDRA-455)
 * Fix long column name support (CASSANDRA-460)
 * Fix for serializing a row that only contains tombstones
   (CASSANDRA-458)
 * Fix for discarding unneeded commitlog segments (CASSANDRA-459)
 * Add SnapshotBeforeCompaction configuration option (CASSANDRA-426)
 * Fix compaction abort under insufficient disk space (CASSANDRA-473)
 * Fix reading subcolumn slice from tombstoned CF (CASSANDRA-484)
 * Fix race condition in RVH causing occasional NPE (CASSANDRA-478)


0.4.0
 * fix get_key_range problems when a node is down (CASSANDRA-440)
   and add UnavailableException to more Thrift methods
 * Add example EndPointSnitch contrib code (several tickets)


0.4.0 RC2
 * fix SSTable generation clash during compaction (CASSANDRA-418)
 * reject method calls with null parameters (CASSANDRA-308)
 * properly order ranges in nodeprobe output (CASSANDRA-421)
 * fix logging of certain errors on executor threads (CASSANDRA-425)


0.4.0 RC1
 * Bootstrap feature is live; use -b on startup (several tickets)
 * Added multiget api (CASSANDRA-70)
 * fix Deadlock with SelectorManager.doProcess and TcpConnection.write
   (CASSANDRA-392)
 * remove key cache b/c of concurrency bugs in third-party
   CLHM library (CASSANDRA-405)
 * update non-major compaction logic to use two threshold values
   (CASSANDRA-407)
 * add periodic / batch commitlog sync modes (several tickets)
 * inline BatchMutation into batch_insert params (CASSANDRA-403)
 * allow setting the logging level at runtime via mbean (CASSANDRA-402)
 * change default comparator to BytesType (CASSANDRA-400)
 * add forwards-compatible ConsistencyLevel parameter to get_key_range
   (CASSANDRA-322)
 * r/m special case of blocking for local destination when writing with 
   ConsistencyLevel.ZERO (CASSANDRA-399)
 * Fixes to make BinaryMemtable [bulk load interface] useful (CASSANDRA-337);
   see contrib/bmt_example for an example of using it.
 * More JMX properties added (several tickets)
 * Thrift changes (several tickets)
    - Merged _super get methods with the normal ones; return values
      are now of ColumnOrSuperColumn.
    - Similarly, merged batch_insert_super into batch_insert.



0.4.0 beta
 * On-disk data format has changed to allow billions of keys/rows per
   node instead of only millions
 * Multi-keyspace support
 * Scan all sstables for all queries to avoid situations where
   different types of operation on the same ColumnFamily could
   disagree on what data was present
 * Snapshot support via JMX
 * Thrift API has changed a _lot_:
    - removed time-sorted CFs; instead, user-defined comparators
      may be defined on the column names, which are now byte arrays.
      Default comparators are provided for UTF8, Bytes, Ascii, Long (i64),
      and UUID types.
    - removed colon-delimited strings in thrift api in favor of explicit
      structs such as ColumnPath, ColumnParent, etc.  Also normalized
      thrift struct and argument naming.
    - Added columnFamily argument to get_key_range.
    - Change signature of get_slice to accept starting and ending
      columns as well as an offset.  (This allows use of indexes.)
      Added "ascending" flag to allow reasonably-efficient reverse
      scans as well.  Removed get_slice_by_range as redundant.
    - get_key_range operates on one CF at a time
    - changed `block` boolean on insert methods to ConsistencyLevel enum,
      with options of NONE, ONE, QUORUM, and ALL.
    - added similar consistency_level parameter to read methods
    - column-name-set slice with no names given now returns zero columns
      instead of all of them.  ("all" can run your server out of memory.
      use a range-based slice with a high max column count instead.)
 * Removed the web interface. Node information can now be obtained by 
   using the newly introduced nodeprobe utility.
 * More JMX stats
 * Remove magic values from internals (e.g. special key to indicate
   when to flush memtables)
 * Rename configuration "table" to "keyspace"
 * Moved to crash-only design; no more shutdown (just kill the process)
 * Lots of bug fixes

Full list of issues resolved in 0.4 is at https://issues.apache.org/jira/secure/IssueNavigator.jspa?reset=true&&pid=12310865&fixfor=12313862&resolution=1&sorter/field=issuekey&sorter/order=DESC


0.3.0 RC3
 * Fix potential deadlock under load in TCPConnection.
   (CASSANDRA-220)


0.3.0 RC2
 * Fix possible data loss when server is stopped after replaying
   log but before new inserts force memtable flush.
   (CASSANDRA-204)
 * Added BUGS file


0.3.0 RC1
 * Range queries on keys, including user-defined key collation
 * Remove support
 * Workarounds for a weird bug in JDK select/register that seems
   particularly common on VM environments. Cassandra should deploy
   fine on EC2 now
 * Much improved infrastructure: the beginnings of a decent test suite
   ("ant test" for unit tests; "nosetests" for system tests), code
   coverage reporting, etc.
 * Expanded node status reporting via JMX
 * Improved error reporting/logging on both server and client
 * Reduced memory footprint in default configuration
 * Combined blocking and non-blocking versions of insert APIs
 * Added FlushPeriodInMinutes configuration parameter to force
   flushing of infrequently-updated ColumnFamilies<|MERGE_RESOLUTION|>--- conflicted
+++ resolved
@@ -1,10 +1,6 @@
-<<<<<<< HEAD
 3.1
 Merged from 3.0:
-=======
-3.0.1
  * Wait for migration responses to complete before bootstrapping (CASSANDRA-10731)
->>>>>>> ae315b5e
  * Unable to create a function with argument of type Inet (CASSANDRA-10741)
  * Fix backward incompatibiliy in CqlInputFormat (CASSANDRA-10717)
  * Correctly preserve deletion info on updated rows when notifying indexers
