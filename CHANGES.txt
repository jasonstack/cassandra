--- conflicted
+++ resolved
@@ -1,4 +1,3 @@
-<<<<<<< HEAD
 2.1.3
  * Release sstable references after anticompaction (CASSANDRA-8386)
  * Handle abort() in SSTableRewriter properly (CASSANDRA-8320)
@@ -17,11 +16,8 @@
  * Improve JBOD disk utilization (CASSANDRA-7386)
  * Log failed host when preparing incremental repair (CASSANDRA-8228)
 Merged from 2.0:
-=======
-2.0.12:
  * cancel latency-sampling task when CF is dropped (CASSANDRA-8401)
  * don't block SocketThread for MessagingService (CASSANDRA-8188)
->>>>>>> 4030088e
  * Increase quarantine delay on replacement (CASSANDRA-8260)
  * Expose off-heap memory usage stats (CASSANDRA-7897)
  * Ignore Paxos commits for truncated tables (CASSANDRA-7538)
