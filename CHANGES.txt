--- conflicted
+++ resolved
@@ -1,4 +1,3 @@
-<<<<<<< HEAD
 3.10
  * Set JOINING mode when running pre-join tasks (CASSANDRA-12836)
  * remove net.mintern.primitive library due to license issue (CASSANDRA-12845)
@@ -97,10 +96,7 @@
  * Restore resumable hints delivery (CASSANDRA-11960)
  * Properly report LWT contention (CASSANDRA-12626)
 Merged from 3.0:
-=======
-3.0.10
- * Avoid deadlock due to materialized view lock contention (CASSANDRA-12689)
->>>>>>> d38a732c
+ * Avoid deadlock due to MV lock contention (CASSANDRA-12689)
  * Fix for KeyCacheCqlTest flakiness (CASSANDRA-12801)
  * Include SSTable filename in compacting large row message (CASSANDRA-12384)
  * Fix potential socket leak (CASSANDRA-12329, CASSANDRA-12330)
