--- conflicted
+++ resolved
@@ -1,12 +1,8 @@
-<<<<<<< HEAD
 3.11.11
  * Add StorageServiceMBean.getKeyspaceReplicationInfo(keyspaceName) (CASSANDRA-16447)
  * Upgrade jackson-databind to 2.9.10.8 (CASSANDRA-16462)
 Merged from 3.0:
-=======
-3.0.25:
  * Scheduled (delayed) schema pull tasks should not run after MIGRATION stage shutdown during decommission (CASSANDRA-16495)
->>>>>>> 3edacd63
  * Ignore trailing zeros in hint files (CASSANDRA-16523)
  * Refuse DROP COMPACT STORAGE if some 2.x sstables are in use (CASSANDRA-15897)
  * Fix ColumnFilter::toString not returning a valid CQL fragment (CASSANDRA-16483)
