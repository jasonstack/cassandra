--- conflicted
+++ resolved
@@ -1,5 +1,5 @@
-<<<<<<< HEAD
 2.0.2
+ * Never return WriteTimeout for CL.ANY (CASSANDRA-6032)
  * Fix race conditions in bulk loader (CASSANDRA-6129)
  * Add configurable metrics reporting (CASSANDRA-4430)
  * drop queries exceeding a configurable number of tombstones (CASSANDRA-6117)
@@ -20,11 +20,7 @@
  * Disallow empty column names in cql (CASSANDRA-6136)
  * Use Java7 file-handling APIs and fix file moving on Windows (CASSANDRA-5383)
 Merged from 1.2:
- * Never return WriteTimeout for CL.ANY (CASSANDRA-6032)
-=======
-1.2.11
  * Limit CQL prepared statement cache by size instead of count (CASSANDRA-6107)
->>>>>>> 4784e671
  * Tracing should log write failure rather than raw exceptions (CASSANDRA-6133)
  * lock access to TM.endpointToHostIdMap (CASSANDRA-6103)
  * Allow estimated memtable size to exceed slab allocator size (CASSANDRA-6078)
