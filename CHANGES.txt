--- conflicted
+++ resolved
@@ -3,6 +3,7 @@
 Merged from 2.2:
  * StorageService shutdown hook should use a volatile variable (CASSANDRA-11984)
 Merged from 2.1:
+ * Cache local ranges when calculating repair neighbors (CASSANDRA-11934)
  * Allow LWT operation on static column with only partition keys (CASSANDRA-10532)
  * Create interval tree over canonical sstables to avoid missing sstables during streaming (CASSANDRA-11886)
  * cqlsh COPY FROM: shutdown parent cluster after forking, to avoid corrupting SSL connections (CASSANDRA-11749)
@@ -83,22 +84,6 @@
  * Make deprecated repair methods backward-compatible with previous notification service (CASSANDRA-11430)
  * IncomingStreamingConnection version check message wrong (CASSANDRA-11462)
 Merged from 2.1:
-<<<<<<< HEAD
-=======
- * Cache local ranges when calculating repair neighbors (CASSANDRA-11933)
- * Allow LWT operation on static column with only partition keys (CASSANDRA-10532)
- * Create interval tree over canonical sstables to avoid missing sstables during streaming (CASSANDRA-11886)
- * cqlsh COPY FROM: shutdown parent cluster after forking, to avoid corrupting SSL connections (CASSANDRA-11749)
- * cqlsh: apply current keyspace to source command (CASSANDRA-11152)
- * Backport CASSANDRA-11578 (CASSANDRA-11750)
- * Clear out parent repair session if repair coordinator dies (CASSANDRA-11824)
- * Set default streaming_socket_timeout_in_ms to 24 hours (CASSANDRA-11840)
- * Do not consider local node a valid source during replace (CASSANDRA-11848)
- * Avoid holding SSTableReaders for duration of incremental repair (CASSANDRA-11739)
- * Add message dropped tasks to nodetool netstats (CASSANDRA-11855)
- * Don't compute expensive MaxPurgeableTimestamp until we've verified there's an 
-   expired tombstone (CASSANDRA-11834)
->>>>>>> c2566d1c
  * Add option to disable use of severity in DynamicEndpointSnitch (CASSANDRA-11737)
  * cqlsh COPY FROM fails for null values with non-prepared statements (CASSANDRA-11631)
  * Make cython optional in pylib/setup.py (CASSANDRA-11630)
