--- conflicted
+++ resolved
@@ -93,7 +93,7 @@
     - JDK_HOME: /usr/lib/jvm/java-8-openjdk-amd64
   j8_cqlsh-dtests-py2-with-vnodes:
     docker:
-    - image: apache/cassandra-testing-ubuntu2004-java11-w-dependencies:20210105
+    - image: apache/cassandra-testing-ubuntu2004-java11-w-dependencies:20210304
     resource_class: medium
     working_directory: ~/
     shell: /bin/bash -eo pipefail -l
@@ -170,7 +170,7 @@
     - JDK_HOME: /usr/lib/jvm/java-8-openjdk-amd64
   j11_unit_tests:
     docker:
-    - image: apache/cassandra-testing-ubuntu2004-java11:20210105
+    - image: apache/cassandra-testing-ubuntu2004-java11:20210304
     resource_class: medium
     working_directory: ~/
     shell: /bin/bash -eo pipefail -l
@@ -262,7 +262,7 @@
     - CASSANDRA_USE_JDK11: true
   j8_cqlsh-dtests-py38-no-vnodes:
     docker:
-    - image: apache/cassandra-testing-ubuntu2004-java11-w-dependencies:20210105
+    - image: apache/cassandra-testing-ubuntu2004-java11-w-dependencies:20210304
     resource_class: medium
     working_directory: ~/
     shell: /bin/bash -eo pipefail -l
@@ -339,7 +339,7 @@
     - JDK_HOME: /usr/lib/jvm/java-8-openjdk-amd64
   j11_cqlsh-dtests-py3-with-vnodes:
     docker:
-    - image: apache/cassandra-testing-ubuntu2004-java11:20210105
+    - image: apache/cassandra-testing-ubuntu2004-java11:20210304
     resource_class: medium
     working_directory: ~/
     shell: /bin/bash -eo pipefail -l
@@ -417,7 +417,7 @@
     - CASSANDRA_USE_JDK11: true
   j11_cqlsh-dtests-py3-no-vnodes:
     docker:
-    - image: apache/cassandra-testing-ubuntu2004-java11:20210105
+    - image: apache/cassandra-testing-ubuntu2004-java11:20210304
     resource_class: medium
     working_directory: ~/
     shell: /bin/bash -eo pipefail -l
@@ -495,7 +495,7 @@
     - CASSANDRA_USE_JDK11: true
   j11_cqlsh-dtests-py38-with-vnodes:
     docker:
-    - image: apache/cassandra-testing-ubuntu2004-java11:20210105
+    - image: apache/cassandra-testing-ubuntu2004-java11:20210304
     resource_class: medium
     working_directory: ~/
     shell: /bin/bash -eo pipefail -l
@@ -573,7 +573,7 @@
     - CASSANDRA_USE_JDK11: true
   j8_cqlsh-dtests-py3-with-vnodes:
     docker:
-    - image: apache/cassandra-testing-ubuntu2004-java11-w-dependencies:20210105
+    - image: apache/cassandra-testing-ubuntu2004-java11-w-dependencies:20210304
     resource_class: medium
     working_directory: ~/
     shell: /bin/bash -eo pipefail -l
@@ -650,7 +650,7 @@
     - JDK_HOME: /usr/lib/jvm/java-8-openjdk-amd64
   j8_cqlsh-dtests-py2-no-vnodes:
     docker:
-    - image: apache/cassandra-testing-ubuntu2004-java11-w-dependencies:20210105
+    - image: apache/cassandra-testing-ubuntu2004-java11-w-dependencies:20210304
     resource_class: medium
     working_directory: ~/
     shell: /bin/bash -eo pipefail -l
@@ -727,7 +727,7 @@
     - JDK_HOME: /usr/lib/jvm/java-8-openjdk-amd64
   j11_cqlsh-dtests-py2-with-vnodes:
     docker:
-    - image: apache/cassandra-testing-ubuntu2004-java11:20210105
+    - image: apache/cassandra-testing-ubuntu2004-java11:20210304
     resource_class: medium
     working_directory: ~/
     shell: /bin/bash -eo pipefail -l
@@ -805,7 +805,7 @@
     - CASSANDRA_USE_JDK11: true
   j11_dtests-with-vnodes:
     docker:
-    - image: apache/cassandra-testing-ubuntu2004-java11:20210105
+    - image: apache/cassandra-testing-ubuntu2004-java11:20210304
     resource_class: medium
     working_directory: ~/
     shell: /bin/bash -eo pipefail -l
@@ -886,7 +886,7 @@
     - CASSANDRA_USE_JDK11: true
   j8_dtests-no-vnodes:
     docker:
-    - image: apache/cassandra-testing-ubuntu2004-java11-w-dependencies:20210105
+    - image: apache/cassandra-testing-ubuntu2004-java11-w-dependencies:20210304
     resource_class: medium
     working_directory: ~/
     shell: /bin/bash -eo pipefail -l
@@ -944,7 +944,7 @@
     - JDK_HOME: /usr/lib/jvm/java-8-openjdk-amd64
   j8_upgradetests-no-vnodes:
     docker:
-    - image: apache/cassandra-testing-ubuntu2004-java11-w-dependencies:20210105
+    - image: apache/cassandra-testing-ubuntu2004-java11-w-dependencies:20210304
     resource_class: medium
     working_directory: ~/
     shell: /bin/bash -eo pipefail -l
@@ -1002,7 +1002,7 @@
     - JDK_HOME: /usr/lib/jvm/java-8-openjdk-amd64
   utests_stress:
     docker:
-    - image: apache/cassandra-testing-ubuntu2004-java11-w-dependencies:20210105
+    - image: apache/cassandra-testing-ubuntu2004-java11-w-dependencies:20210304
     resource_class: medium
     working_directory: ~/
     shell: /bin/bash -eo pipefail -l
@@ -1047,7 +1047,7 @@
     - JDK_HOME: /usr/lib/jvm/java-8-openjdk-amd64
   j8_unit_tests:
     docker:
-    - image: apache/cassandra-testing-ubuntu2004-java11-w-dependencies:20210105
+    - image: apache/cassandra-testing-ubuntu2004-java11-w-dependencies:20210304
     resource_class: medium
     working_directory: ~/
     shell: /bin/bash -eo pipefail -l
@@ -1138,7 +1138,7 @@
     - JDK_HOME: /usr/lib/jvm/java-8-openjdk-amd64
   j11_jvm_dtests:
     docker:
-    - image: apache/cassandra-testing-ubuntu2004-java11:20210105
+    - image: apache/cassandra-testing-ubuntu2004-java11:20210304
     resource_class: medium
     working_directory: ~/
     shell: /bin/bash -eo pipefail -l
@@ -1230,7 +1230,7 @@
     - CASSANDRA_USE_JDK11: true
   j11_build:
     docker:
-    - image: apache/cassandra-testing-ubuntu2004-java11:20210105
+    - image: apache/cassandra-testing-ubuntu2004-java11:20210304
     resource_class: medium
     working_directory: ~/
     shell: /bin/bash -eo pipefail -l
@@ -1311,7 +1311,7 @@
     - CASSANDRA_USE_JDK11: true
   j11_cqlsh-dtests-py2-no-vnodes:
     docker:
-    - image: apache/cassandra-testing-ubuntu2004-java11:20210105
+    - image: apache/cassandra-testing-ubuntu2004-java11:20210304
     resource_class: medium
     working_directory: ~/
     shell: /bin/bash -eo pipefail -l
@@ -1389,7 +1389,7 @@
     - CASSANDRA_USE_JDK11: true
   j11_cqlshlib_tests:
     docker:
-    - image: apache/cassandra-testing-ubuntu2004-java11:20210105
+    - image: apache/cassandra-testing-ubuntu2004-java11:20210304
     resource_class: medium
     working_directory: ~/
     shell: /bin/bash -eo pipefail -l
@@ -1426,7 +1426,7 @@
     - CASSANDRA_USE_JDK11: true
   j8_dtests-with-vnodes:
     docker:
-    - image: apache/cassandra-testing-ubuntu2004-java11-w-dependencies:20210105
+    - image: apache/cassandra-testing-ubuntu2004-java11-w-dependencies:20210304
     resource_class: medium
     working_directory: ~/
     shell: /bin/bash -eo pipefail -l
@@ -1484,7 +1484,7 @@
     - JDK_HOME: /usr/lib/jvm/java-8-openjdk-amd64
   j11_cqlsh-dtests-py38-no-vnodes:
     docker:
-    - image: apache/cassandra-testing-ubuntu2004-java11:20210105
+    - image: apache/cassandra-testing-ubuntu2004-java11:20210304
     resource_class: medium
     working_directory: ~/
     shell: /bin/bash -eo pipefail -l
@@ -1562,7 +1562,7 @@
     - CASSANDRA_USE_JDK11: true
   j8_jvm_dtests:
     docker:
-    - image: apache/cassandra-testing-ubuntu2004-java11-w-dependencies:20210105
+    - image: apache/cassandra-testing-ubuntu2004-java11-w-dependencies:20210304
     resource_class: medium
     working_directory: ~/
     shell: /bin/bash -eo pipefail -l
@@ -1968,7 +1968,7 @@
     - JDK_HOME: /usr/lib/jvm/java-8-openjdk-amd64
   utests_fqltool:
     docker:
-    - image: apache/cassandra-testing-ubuntu2004-java11-w-dependencies:20210105
+    - image: apache/cassandra-testing-ubuntu2004-java11-w-dependencies:20210304
     resource_class: medium
     working_directory: ~/
     shell: /bin/bash -eo pipefail -l
@@ -2013,11 +2013,7 @@
     - JDK_HOME: /usr/lib/jvm/java-8-openjdk-amd64
   j11_dtests-no-vnodes:
     docker:
-<<<<<<< HEAD
-    - image: apache/cassandra-testing-ubuntu2004-java11:20210105
-=======
-    - image: apache/cassandra-testing-ubuntu2004-java11-w-dependencies:20210304
->>>>>>> eacb744a
+    - image: apache/cassandra-testing-ubuntu2004-java11:20210304
     resource_class: medium
     working_directory: ~/
     shell: /bin/bash -eo pipefail -l
@@ -2161,10 +2157,7 @@
           if [ -z "$test_timeout" ]; then
             test_timeout=$(grep 'name="test.timeout"' build.xml | awk -F'"' '{print $4}')
           fi
-<<<<<<< HEAD
           ant testclasslist-compression -Dtest.timeout="$test_timeout" -Dtest.classlistfile=/tmp/java_tests_${CIRCLE_NODE_INDEX}_final.txt  -Dtest.classlistprefix=unit
-=======
-          ant testclasslist -Dtest.timeout="$test_timeout" -Dtest.classlistfile=/tmp/java_tests_${CIRCLE_NODE_INDEX}_final.txt  -Dtest.classlistprefix=distributed
         no_output_timeout: 15m
     - store_test_results:
         path: /tmp/cassandra/build/test/output/
@@ -2175,155 +2168,17 @@
         path: /tmp/cassandra/build/test/logs
         destination: logs
     environment:
-    - JAVA8_HOME: /usr/lib/jvm/java-8-openjdk-amd64
-    - ANT_HOME: /usr/share/ant
-    - LANG: en_US.UTF-8
-    - KEEP_TEST_DIR: true
-    - DEFAULT_DIR: /home/cassandra/cassandra-dtest
-    - PYTHONIOENCODING: utf-8
-    - PYTHONUNBUFFERED: true
-    - CASS_DRIVER_NO_EXTENSIONS: true
-    - CASS_DRIVER_NO_CYTHON: true
-    - CASSANDRA_SKIP_SYNC: true
-    - DTEST_REPO: git://github.com/apache/cassandra-dtest.git
-    - DTEST_BRANCH: trunk
-    - CCM_MAX_HEAP_SIZE: 1024M
-    - CCM_HEAP_NEWSIZE: 256M
-    - JAVA_HOME: /usr/lib/jvm/java-8-openjdk-amd64
-    - JDK_HOME: /usr/lib/jvm/java-8-openjdk-amd64
-  utests_long:
-    docker:
-    - image: apache/cassandra-testing-ubuntu2004-java11-w-dependencies:20210304
-    resource_class: medium
-    working_directory: ~/
-    shell: /bin/bash -eo pipefail -l
-    parallelism: 1
-    steps:
-    - attach_workspace:
-        at: /home/cassandra
-    - run:
-        name: Run Unit Tests (long-test)
-        command: |
-          export PATH=$JAVA_HOME/bin:$PATH
-          time mv ~/cassandra /tmp
-          cd /tmp/cassandra
-          if [ -d ~/dtest_jars ]; then
-            cp ~/dtest_jars/dtest* /tmp/cassandra/build/
-          fi
-          ant long-test -Dtest.classlistfile=/tmp/java_tests_${CIRCLE_NODE_INDEX}_final.txt  -Dtest.classlistprefix=unit
->>>>>>> eacb744a
-        no_output_timeout: 15m
-    - store_test_results:
-        path: /tmp/cassandra/build/test/output/
-    - store_artifacts:
-        path: /tmp/cassandra/build/test/output
-        destination: junitxml
-    - store_artifacts:
-        path: /tmp/cassandra/build/test/logs
-        destination: logs
-    environment:
-    - ANT_HOME: /usr/share/ant
-    - LANG: en_US.UTF-8
-    - KEEP_TEST_DIR: true
-    - DEFAULT_DIR: /home/cassandra/cassandra-dtest
-    - PYTHONIOENCODING: utf-8
-    - PYTHONUNBUFFERED: true
-    - CASS_DRIVER_NO_EXTENSIONS: true
-    - CASS_DRIVER_NO_CYTHON: true
-    - CASSANDRA_SKIP_SYNC: true
-    - DTEST_REPO: git://github.com/apache/cassandra-dtest.git
-    - DTEST_BRANCH: trunk
-    - CCM_MAX_HEAP_SIZE: 1024M
-    - CCM_HEAP_NEWSIZE: 256M
-    - JAVA_HOME: /usr/lib/jvm/java-8-openjdk-amd64
-    - JDK_HOME: /usr/lib/jvm/java-8-openjdk-amd64
-  utests_system_keyspace_directory:
-    docker:
-    - image: apache/cassandra-testing-ubuntu2004-java11-w-dependencies:20210304
-    resource_class: medium
-    working_directory: ~/
-    shell: /bin/bash -eo pipefail -l
-    parallelism: 4
-    steps:
-    - attach_workspace:
-        at: /home/cassandra
-    - run:
-        name: Determine unit Tests to Run
-        command: |
-          # reminder: this code (along with all the steps) is independently executed on every circle container
-          # so the goal here is to get the circleci script to return the tests *this* container will run
-          # which we do via the `circleci` cli tool.
-
-          rm -fr ~/cassandra-dtest/upgrade_tests
-          echo "***java tests***"
-
-          # get all of our unit test filenames
-          set -eo pipefail && circleci tests glob "$HOME/cassandra/test/unit/**/*.java" > /tmp/all_java_unit_tests.txt
-
-          # split up the unit tests into groups based on the number of containers we have
-          set -eo pipefail && circleci tests split --split-by=timings --timings-type=filename --index=${CIRCLE_NODE_INDEX} --total=${CIRCLE_NODE_TOTAL} /tmp/all_java_unit_tests.txt > /tmp/java_tests_${CIRCLE_NODE_INDEX}.txt
-          set -eo pipefail && cat /tmp/java_tests_${CIRCLE_NODE_INDEX}.txt | sed "s;^/home/cassandra/cassandra/test/unit/;;g" | grep "Test\.java$"  > /tmp/java_tests_${CIRCLE_NODE_INDEX}_final.txt
-          echo "** /tmp/java_tests_${CIRCLE_NODE_INDEX}_final.txt"
-          cat /tmp/java_tests_${CIRCLE_NODE_INDEX}_final.txt
-        no_output_timeout: 15m
-    - run:
-        name: Log Environment Information
-        command: |
-          echo '*** id ***'
-          id
-          echo '*** cat /proc/cpuinfo ***'
-          cat /proc/cpuinfo
-          echo '*** free -m ***'
-          free -m
-          echo '*** df -m ***'
-          df -m
-          echo '*** ifconfig -a ***'
-          ifconfig -a
-          echo '*** uname -a ***'
-          uname -a
-          echo '*** mount ***'
-          mount
-          echo '*** env ***'
-          env
-          echo '*** java ***'
-          which java
-          java -version
-    - run:
-        name: Run Unit Tests (testclasslist-system-keyspace-directory)
-        command: |
-          set -x
-          export PATH=$JAVA_HOME/bin:$PATH
-          time mv ~/cassandra /tmp
-          cd /tmp/cassandra
-          if [ -d ~/dtest_jars ]; then
-            cp ~/dtest_jars/dtest* /tmp/cassandra/build/
-          fi
-          test_timeout=$(grep 'name="test.unit.timeout"' build.xml | awk -F'"' '{print $4}' || true)
-          if [ -z "$test_timeout" ]; then
-            test_timeout=$(grep 'name="test.timeout"' build.xml | awk -F'"' '{print $4}')
-          fi
-          ant testclasslist-system-keyspace-directory -Dtest.timeout="$test_timeout" -Dtest.classlistfile=/tmp/java_tests_${CIRCLE_NODE_INDEX}_final.txt  -Dtest.classlistprefix=unit
-        no_output_timeout: 15m
-    - store_test_results:
-        path: /tmp/cassandra/build/test/output/
-    - store_artifacts:
-        path: /tmp/cassandra/build/test/output
-        destination: junitxml
-    - store_artifacts:
-        path: /tmp/cassandra/build/test/logs
-        destination: logs
-    environment:
-    - ANT_HOME: /usr/share/ant
-    - LANG: en_US.UTF-8
-    - KEEP_TEST_DIR: true
-    - DEFAULT_DIR: /home/cassandra/cassandra-dtest
-    - PYTHONIOENCODING: utf-8
-    - PYTHONUNBUFFERED: true
-    - CASS_DRIVER_NO_EXTENSIONS: true
-    - CASS_DRIVER_NO_CYTHON: true
-    - CASSANDRA_SKIP_SYNC: true
-    - DTEST_REPO: git://github.com/apache/cassandra-dtest.git
-    - DTEST_BRANCH: master
+    - ANT_HOME: /usr/share/ant
+    - LANG: en_US.UTF-8
+    - KEEP_TEST_DIR: true
+    - DEFAULT_DIR: /home/cassandra/cassandra-dtest
+    - PYTHONIOENCODING: utf-8
+    - PYTHONUNBUFFERED: true
+    - CASS_DRIVER_NO_EXTENSIONS: true
+    - CASS_DRIVER_NO_CYTHON: true
+    - CASSANDRA_SKIP_SYNC: true
+    - DTEST_REPO: git://github.com/apache/cassandra-dtest.git
+    - DTEST_BRANCH: trunk
     - CCM_MAX_HEAP_SIZE: 1024M
     - CCM_HEAP_NEWSIZE: 256M
     - JAVA_HOME: /usr/lib/jvm/java-8-openjdk-amd64
@@ -2434,12 +2289,6 @@
         requires:
         - start_utests_compression
         - j8_build
-    - start_utests_system_keyspace_directory:
-        type: approval
-    - utests_system_keyspace_directory:
-        requires:
-        - start_utests_system_keyspace_directory
-        - j8_build
     - start_utests_stress:
         type: approval
     - utests_stress:
