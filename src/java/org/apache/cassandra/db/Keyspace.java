--- conflicted
+++ resolved
@@ -62,19 +62,8 @@
 
     private static final Logger logger = LoggerFactory.getLogger(Keyspace.class);
 
-<<<<<<< HEAD
-=======
-    /**
-     * accesses to CFS.memtable should acquire this for thread safety.
-     * CFS.maybeSwitchMemtable should aquire the writeLock; see that method for the full explanation.
-     * <p/>
-     * (Enabling fairness in the RRWL is observed to decrease throughput, so we leave it off.)
-     */
-    public static final ReentrantReadWriteLock switchLock = new ReentrantReadWriteLock();
-
     public final KeyspaceMetrics metric;
 
->>>>>>> bbd130eb
     // It is possible to call Keyspace.open without a running daemon, so it makes sense to ensure
     // proper directories here as well as in CassandraDaemon.
     static
