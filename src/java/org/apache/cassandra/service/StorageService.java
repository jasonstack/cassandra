--- conflicted
+++ resolved
@@ -3132,13 +3132,8 @@
         }
 
         logger.info("starting user-requested repair of range {} for keyspace {} and column families {}",
-<<<<<<< HEAD
                     repairingRange, keyspaceName, tableNames);
-        return forceRepairAsync(keyspaceName, options);
-=======
-                    repairingRange, keyspaceName, columnFamilies);
         return forceRepairAsync(keyspaceName, options, true);
->>>>>>> 3557d2e0
     }
 
     @Deprecated
@@ -3196,16 +3191,12 @@
         return repairingRange;
     }
 
-<<<<<<< HEAD
     public TokenFactory getTokenFactory()
     {
         return tokenMetadata.partitioner.getTokenFactory();
     }
 
-    public int forceRepairAsync(String keyspace, RepairOption options)
-=======
     public int forceRepairAsync(String keyspace, RepairOption options, boolean legacy)
->>>>>>> 3557d2e0
     {
         if (options.getRanges().isEmpty() || Keyspace.open(keyspace).getReplicationStrategy().getReplicationFactor() < 2)
             return 0;
