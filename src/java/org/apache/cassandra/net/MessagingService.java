--- conflicted
+++ resolved
@@ -516,12 +516,11 @@
 
     public void clearCallbacksUnsafe()
     {
-        callbacks.clear();
+        callbacks.reset();
     }
 
     public void waitForStreaming() throws InterruptedException
     {
-<<<<<<< HEAD
         // this does not prevent new streams from beginning after a drain begins, but since streams are only
         // started in response to explicit operator action (bootstrap/move/repair/etc) that feels like a feature.
         for (DebuggableThreadPoolExecutor e : streamExecutors.values())
@@ -532,9 +531,6 @@
             if (e.awaitTermination(24, TimeUnit.HOURS))
                 logger_.error("Stream took more than 24H to complete; skipping");
         }
-=======
-        callbacks.reset();
->>>>>>> 1e750138
     }
 
     /**
