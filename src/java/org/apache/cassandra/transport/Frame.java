--- conflicted
+++ resolved
@@ -229,7 +229,7 @@
             idx += bodyLength;
             buffer.readerIndex(idx);
 
-            return new Frame(new Header(version, decodedFlags, streamId, type), body);
+            return new Frame(new Header(version, decodedFlags, streamId, type, bodyLength), body);
         }
 
         @Override
@@ -255,12 +255,7 @@
                                 frame.header.version, connection.getVersion())),
                         frame.header.streamId);
             }
-<<<<<<< HEAD
             results.add(frame);
-=======
-
-            results.add(new Frame(new Header(version, decodedFlags, streamId, type, bodyLength), body));
->>>>>>> f5fe483d
         }
 
         private void fail()
