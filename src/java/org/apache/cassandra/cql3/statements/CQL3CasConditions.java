--- conflicted
+++ resolved
@@ -167,11 +167,7 @@
 
     private static class ColumnsConditions extends RowCondition
     {
-<<<<<<< HEAD
-        private final Map<Pair<ColumnIdentifier, ByteBuffer>, ColumnCondition.WithOptions> conditions = new HashMap<>();
-=======
         private final Map<Pair<ColumnIdentifier, ByteBuffer>, ColumnCondition.Bound> conditions = new HashMap<>();
->>>>>>> 9d06ea6f
 
         private ColumnsConditions(Composite rowPrefix, long now)
         {
@@ -184,13 +180,8 @@
             {
                 // We will need the variables in appliesTo but with protocol batches, each condition in this object can have a
                 // different list of variables.
-<<<<<<< HEAD
-                ColumnCondition.WithOptions current = condition.with(options);
-                ColumnCondition.WithOptions previous = conditions.put(Pair.create(condition.column.name, current.getCollectionElementValue()), current);
-=======
-                ColumnCondition.Bound current = condition.bind(variables);
+                ColumnCondition.Bound current = condition.bind(options);
                 ColumnCondition.Bound previous = conditions.put(Pair.create(condition.column.name, current.getCollectionElementValue()), current);
->>>>>>> 9d06ea6f
                 // If 2 conditions are actually equal, let it slide
                 if (previous != null && !previous.equals(current))
                     throw new InvalidRequestException("Duplicate and incompatible conditions for column " + condition.column.name);
@@ -202,11 +193,7 @@
             if (current == null)
                 return conditions.isEmpty();
 
-<<<<<<< HEAD
-            for (ColumnCondition.WithOptions condition : conditions.values())
-=======
             for (ColumnCondition.Bound condition : conditions.values())
->>>>>>> 9d06ea6f
                 if (!condition.appliesTo(rowPrefix, current, now))
                     return false;
             return true;
