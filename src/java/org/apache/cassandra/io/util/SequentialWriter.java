--- conflicted
+++ resolved
@@ -349,12 +349,8 @@
     {
         try
         {
-<<<<<<< HEAD
             fchannel.truncate(toSize);
-=======
-            channel.truncate(toSize);
             lastFlushOffset = toSize;
->>>>>>> 3a713827
         }
         catch (IOException e)
         {
