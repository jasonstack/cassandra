/*
 * Licensed to the Apache Software Foundation (ASF) under one
 * or more contributor license agreements.  See the NOTICE file
 * distributed with this work for additional information
 * regarding copyright ownership.  The ASF licenses this file
 * to you under the Apache License, Version 2.0 (the
 * "License"); you may not use this file except in compliance
 * with the License.  You may obtain a copy of the License at
 *
 *     http://www.apache.org/licenses/LICENSE-2.0
 *
 * Unless required by applicable law or agreed to in writing, software
 * distributed under the License is distributed on an "AS IS" BASIS,
 * WITHOUT WARRANTIES OR CONDITIONS OF ANY KIND, either express or implied.
 * See the License for the specific language governing permissions and
 * limitations under the License.
 */
package org.apache.cassandra.metrics;

import static org.apache.cassandra.metrics.CassandraMetricsRegistry.Metrics;

import java.nio.ByteBuffer;
import java.util.ArrayList;
import java.util.EnumMap;
import java.util.Iterator;
import java.util.List;
import java.util.Map;
import java.util.Set;
import java.util.concurrent.ConcurrentHashMap;
import java.util.concurrent.ConcurrentMap;
import java.util.concurrent.TimeUnit;
import java.util.function.Predicate;

import com.google.common.collect.Iterables;
import com.google.common.collect.Maps;

import com.codahale.metrics.Timer;

import org.apache.cassandra.db.ColumnFamilyStore;
import org.apache.cassandra.db.Keyspace;
import org.apache.cassandra.db.Memtable;
import org.apache.cassandra.db.lifecycle.SSTableSet;
import org.apache.cassandra.db.lifecycle.View;
import org.apache.cassandra.index.SecondaryIndexManager;
import org.apache.cassandra.io.compress.CompressionMetadata;
import org.apache.cassandra.io.sstable.format.SSTableReader;
import org.apache.cassandra.io.sstable.metadata.MetadataCollector;
import org.apache.cassandra.metrics.Sampler.SamplerType;
import org.apache.cassandra.schema.Schema;
import org.apache.cassandra.schema.SchemaConstants;
import org.apache.cassandra.utils.EstimatedHistogram;
import org.apache.cassandra.utils.Pair;

import com.codahale.metrics.Counter;
import com.codahale.metrics.Gauge;
import com.codahale.metrics.Histogram;
import com.codahale.metrics.Meter;
import com.codahale.metrics.Metric;
import com.codahale.metrics.RatioGauge;

/**
 * Metrics for {@link ColumnFamilyStore}.
 */
public class TableMetrics
{

    public static final long[] EMPTY = new long[0];

    /** Total amount of data stored in the memtable that resides on-heap, including column related overhead and partitions overwritten. */
    public final Gauge<Long> memtableOnHeapSize;
    /** Total amount of data stored in the memtable that resides off-heap, including column related overhead and partitions overwritten. */
    public final Gauge<Long> memtableOffHeapSize;
    /** Total amount of live data stored in the memtable, excluding any data structure overhead */
    public final Gauge<Long> memtableLiveDataSize;
    /** Total amount of data stored in the memtables (2i and pending flush memtables included) that resides on-heap. */
    public final Gauge<Long> allMemtablesOnHeapSize;
    /** Total amount of data stored in the memtables (2i and pending flush memtables included) that resides off-heap. */
    public final Gauge<Long> allMemtablesOffHeapSize;
    /** Total amount of live data stored in the memtables (2i and pending flush memtables included) that resides off-heap, excluding any data structure overhead */
    public final Gauge<Long> allMemtablesLiveDataSize;
    /** Total number of columns present in the memtable. */
    public final Gauge<Long> memtableColumnsCount;
    /** Number of times flush has resulted in the memtable being switched out. */
    public final Counter memtableSwitchCount;
    /** Current compression ratio for all SSTables */
    public final Gauge<Double> compressionRatio;
    /** Histogram of estimated partition size (in bytes). */
    public final Gauge<long[]> estimatedPartitionSizeHistogram;
    /** Approximate number of keys in table. */
    public final Gauge<Long> estimatedPartitionCount;
    /** Histogram of estimated number of columns. */
    public final Gauge<long[]> estimatedColumnCountHistogram;
    /** Histogram of the number of sstable data files accessed per read */
    public final TableHistogram sstablesPerReadHistogram;
    /** (Local) read metrics */
    public final LatencyMetrics readLatency;
    /** (Local) range slice metrics */
    public final LatencyMetrics rangeLatency;
    /** (Local) write metrics */
    public final LatencyMetrics writeLatency;
    /** Estimated number of tasks pending for this table */
    public final Counter pendingFlushes;
    /** Total number of bytes flushed since server [re]start */
    public final Counter bytesFlushed;
    /** Total number of bytes written by compaction since server [re]start */
    public final Counter compactionBytesWritten;
    /** Estimate of number of pending compactios for this table */
    public final Gauge<Integer> pendingCompactions;
    /** Number of SSTables on disk for this CF */
    public final Gauge<Integer> liveSSTableCount;
    /** Number of SSTables with old version on disk for this CF */
    public final Gauge<Integer> oldVersionSSTableCount;
    /** Disk space used by SSTables belonging to this table */
    public final Counter liveDiskSpaceUsed;
    /** Total disk space used by SSTables belonging to this table, including obsolete ones waiting to be GC'd */
    public final Counter totalDiskSpaceUsed;
    /** Size of the smallest compacted partition */
    public final Gauge<Long> minPartitionSize;
    /** Size of the largest compacted partition */
    public final Gauge<Long> maxPartitionSize;
    /** Size of the smallest compacted partition */
    public final Gauge<Long> meanPartitionSize;
    /** Number of false positives in bloom filter */
    public final Gauge<Long> bloomFilterFalsePositives;
    /** Number of false positives in bloom filter from last read */
    public final Gauge<Long> recentBloomFilterFalsePositives;
    /** False positive ratio of bloom filter */
    public final Gauge<Double> bloomFilterFalseRatio;
    /** False positive ratio of bloom filter from last read */
    public final Gauge<Double> recentBloomFilterFalseRatio;
    /** Disk space used by bloom filter */
    public final Gauge<Long> bloomFilterDiskSpaceUsed;
    /** Off heap memory used by bloom filter */
    public final Gauge<Long> bloomFilterOffHeapMemoryUsed;
    /** Off heap memory used by index summary */
    public final Gauge<Long> indexSummaryOffHeapMemoryUsed;
    /** Off heap memory used by compression meta data*/
    public final Gauge<Long> compressionMetadataOffHeapMemoryUsed;
    /** Key cache hit rate  for this CF */
    public final Gauge<Double> keyCacheHitRate;
    /** Tombstones scanned in queries on this CF */
    public final TableHistogram tombstoneScannedHistogram;
    /** Live rows scanned in queries on this CF */
    public final TableHistogram liveScannedHistogram;
    /** Column update time delta on this CF */
    public final TableHistogram colUpdateTimeDeltaHistogram;
    /** time taken acquiring the partition lock for materialized view updates for this table */
    public final TableTimer viewLockAcquireTime;
    /** time taken during the local read of a materialized view update */
    public final TableTimer viewReadTime;
    /** Disk space used by snapshot files which */
    public final Gauge<Long> trueSnapshotsSize;
    /** Row cache hits, but result out of range */
    public final Counter rowCacheHitOutOfRange;
    /** Number of row cache hits */
    public final Counter rowCacheHit;
    /** Number of row cache misses */
    public final Counter rowCacheMiss;
    /**
     * Number of tombstone read failures
     */
    public final Counter tombstoneFailures;
    /**
     * Number of tombstone read warnings
     */
    public final Counter tombstoneWarnings;
    /** CAS Prepare metrics */
    public final LatencyMetrics casPrepare;
    /** CAS Propose metrics */
    public final LatencyMetrics casPropose;
    /** CAS Commit metrics */
    public final LatencyMetrics casCommit;
    /** percent of the data that is repaired */
    public final Gauge<Double> percentRepaired;
    /** Reports the size of sstables in repaired, unrepaired, and any ongoing repair buckets */
    public final Gauge<Long> bytesRepaired;
    public final Gauge<Long> bytesUnrepaired;
    public final Gauge<Long> bytesPendingRepair;
    /** Number of started repairs as coordinator on this table */
    public final Counter repairsStarted;
    /** Number of completed repairs as coordinator on this table */
    public final Counter repairsCompleted;
    /** time spent anticompacting data before participating in a consistent repair */
    public final TableTimer anticompactionTime;
    /** time spent creating merkle trees */
    public final TableTimer validationTime;
    /** time spent syncing data in a repair */
    public final TableTimer syncTime;
    /** approximate number of bytes read while creating merkle trees */
    public final TableHistogram bytesValidated;
    /** number of partitions read creating merkle trees */
    public final TableHistogram partitionsValidated;
    /** number of bytes read while doing anticompaction */
    public final Counter bytesAnticompacted;
    /** number of bytes where the whole sstable was contained in a repairing range so that we only mutated the repair status */
    public final Counter bytesMutatedAnticompaction;
    /** ratio of how much we anticompact vs how much we could mutate the repair status*/
    public final Gauge<Double> mutatedAnticompactionGauge;

    public final Timer coordinatorReadLatency;
    public final Timer coordinatorScanLatency;
    public final Timer coordinatorWriteLatency;

    /** Time spent waiting for free memtable space, either on- or off-heap */
    public final Histogram waitingOnFreeMemtableSpace;

    @Deprecated
    public final Counter droppedMutations;

    private final MetricNameFactory factory;
    private final MetricNameFactory aliasFactory;
    private static final MetricNameFactory globalFactory = new AllTableMetricNameFactory("Table");
    private static final MetricNameFactory globalAliasFactory = new AllTableMetricNameFactory("ColumnFamily");

    public final Counter speculativeRetries;
    public final Counter speculativeFailedRetries;
    public final Counter speculativeInsufficientReplicas;
    public final Gauge<Long> speculativeSampleLatencyNanos;

    public final Counter additionalWrites;
    public final Gauge<Long> additionalWriteLatencyNanos;

    public final Gauge<Integer> unleveledSSTables;

    /**
     * Metrics for inconsistencies detected between repaired data sets across replicas. These
     * are tracked on the coordinator.
     */
    // Incremented where an inconsistency is detected and there are no pending repair sessions affecting
    // the data being read, indicating a genuine mismatch between replicas' repaired data sets.
    public final TableMeter confirmedRepairedInconsistencies;
    // Incremented where an inconsistency is detected, but there are pending & uncommitted repair sessions
    // in play on at least one replica. This may indicate a false positive as the inconsistency could be due to
    // replicas marking the repair session as committed at slightly different times and so some consider it to
    // be part of the repaired set whilst others do not.
    public final TableMeter unconfirmedRepairedInconsistencies;

    // Tracks the amount overreading of repaired data replicas perform in order to produce digests
    // at query time. For each query, on a full data read following an initial digest mismatch, the replicas
    // may read extra repaired data, up to the DataLimit of the command, so that the coordinator can compare
    // the repaired data on each replica. These are tracked on each replica.
    public final TableHistogram repairedDataTrackingOverreadRows;
    public final TableTimer repairedDataTrackingOverreadTime;

    public final static LatencyMetrics globalReadLatency = new LatencyMetrics(globalFactory, globalAliasFactory, "Read");
    public final static LatencyMetrics globalWriteLatency = new LatencyMetrics(globalFactory, globalAliasFactory, "Write");
    public final static LatencyMetrics globalRangeLatency = new LatencyMetrics(globalFactory, globalAliasFactory, "Range");

    /** When sampler activated, will track the most frequently read partitions **/
    public final Sampler<ByteBuffer> topReadPartitionFrequency;
    /** When sampler activated, will track the most frequently written to partitions **/
    public final Sampler<ByteBuffer> topWritePartitionFrequency;
    /** When sampler activated, will track the largest mutations **/
    public final Sampler<ByteBuffer> topWritePartitionSize;
    /** When sampler activated, will track the most frequent partitions with cas contention **/
    public final Sampler<ByteBuffer> topCasPartitionContention;
    /** When sampler activated, will track the slowest local reads **/
    public final Sampler<String> topLocalReadQueryTime;

    private static Pair<Long, Long> totalNonSystemTablesSize(Predicate<SSTableReader> predicate)
    {
        long total = 0;
        long filtered = 0;
        for (String keyspace : Schema.instance.getNonSystemKeyspaces())
        {

            Keyspace k = Schema.instance.getKeyspaceInstance(keyspace);
            if (SchemaConstants.DISTRIBUTED_KEYSPACE_NAME.equals(k.getName()))
                continue;
            if (k.getReplicationStrategy().getReplicationFactor().allReplicas < 2)
                continue;

            for (ColumnFamilyStore cf : k.getColumnFamilyStores())
            {
                if (!SecondaryIndexManager.isIndexColumnFamily(cf.name))
                {
                    for (SSTableReader sstable : cf.getSSTables(SSTableSet.CANONICAL))
                    {
                        if (predicate.test(sstable))
                        {
                            filtered += sstable.uncompressedLength();
                        }
                        total += sstable.uncompressedLength();
                    }
                }
            }
        }
        return Pair.create(filtered, total);
    }

    public static final Gauge<Double> globalPercentRepaired = Metrics.register(globalFactory.createMetricName("PercentRepaired"),
                                                                               new Gauge<Double>()
    {
        public Double getValue()
        {
            Pair<Long, Long> result = totalNonSystemTablesSize(SSTableReader::isRepaired);
            double repaired = result.left;
            double total = result.right;
            return total > 0 ? (repaired / total) * 100 : 100.0;
        }
    });

    public static final Gauge<Long> globalBytesRepaired = Metrics.register(globalFactory.createMetricName("BytesRepaired"),
                                                                           new Gauge<Long>()
    {
        public Long getValue()
        {
            return totalNonSystemTablesSize(SSTableReader::isRepaired).left;
        }
    });

    public static final Gauge<Long> globalBytesUnrepaired = Metrics.register(globalFactory.createMetricName("BytesUnrepaired"),
                                                                             new Gauge<Long>()
    {
        public Long getValue()
        {
            return totalNonSystemTablesSize(s -> !s.isRepaired() && !s.isPendingRepair()).left;
        }
    });

    public static final Gauge<Long> globalBytesPendingRepair = Metrics.register(globalFactory.createMetricName("BytesPendingRepair"),
                                                                                new Gauge<Long>()
    {
        public Long getValue()
        {
            return totalNonSystemTablesSize(SSTableReader::isPendingRepair).left;
        }
    });

    public final Meter readRepairRequests;
    public final Meter shortReadProtectionRequests;
    public final Meter replicaSideFilteringProtectionRequests;

    public final EnumMap<SamplerType, Sampler<?>> samplers;
    /**
     * stores metrics that will be rolled into a single global metric
     */
    public final static ConcurrentMap<String, Set<Metric>> allTableMetrics = Maps.newConcurrentMap();

    /**
     * Stores all metric names created that can be used when unregistering, optionally mapped to an alias name.
     */
    public final static Map<String, String> all = Maps.newHashMap();

    private interface GetHistogram
    {
        EstimatedHistogram getHistogram(SSTableReader reader);
    }

    private static long[] combineHistograms(Iterable<SSTableReader> sstables, GetHistogram getHistogram)
    {
        Iterator<SSTableReader> iterator = sstables.iterator();
        if (!iterator.hasNext())
        {
            return EMPTY;
        }
        long[] firstBucket = getHistogram.getHistogram(iterator.next()).getBuckets(false);
        long[] values = new long[firstBucket.length];
        System.arraycopy(firstBucket, 0, values, 0, values.length);

        while (iterator.hasNext())
        {
            long[] nextBucket = getHistogram.getHistogram(iterator.next()).getBuckets(false);
            if (nextBucket.length > values.length)
            {
                long[] newValues = new long[nextBucket.length];
                System.arraycopy(firstBucket, 0, newValues, 0, firstBucket.length);
                for (int i = 0; i < newValues.length; i++)
                {
                    newValues[i] += nextBucket[i];
                }
                values = newValues;
            }
            else
            {
                for (int i = 0; i < values.length; i++)
                {
                    values[i] += nextBucket[i];
                }
            }
        }
        return values;
    }

    /**
     * Creates metrics for given {@link ColumnFamilyStore}.
     *
     * @param cfs ColumnFamilyStore to measure metrics
     */
    public TableMetrics(final ColumnFamilyStore cfs)
    {
        factory = new TableMetricNameFactory(cfs, "Table");
        aliasFactory = new TableMetricNameFactory(cfs, "ColumnFamily");

        samplers = new EnumMap<>(SamplerType.class);
        topReadPartitionFrequency = new FrequencySampler<ByteBuffer>()
        {
            public String toString(ByteBuffer value)
            {
                return cfs.metadata().partitionKeyType.getString(value);
            }
        };
        topWritePartitionFrequency = new FrequencySampler<ByteBuffer>()
        {
            public String toString(ByteBuffer value)
            {
                return cfs.metadata().partitionKeyType.getString(value);
            }
        };
        topWritePartitionSize = new MaxSampler<ByteBuffer>()
        {
            public String toString(ByteBuffer value)
            {
                return cfs.metadata().partitionKeyType.getString(value);
            }
        };
        topCasPartitionContention = new FrequencySampler<ByteBuffer>()
        {
            public String toString(ByteBuffer value)
            {
                return cfs.metadata().partitionKeyType.getString(value);
            }
        };
        topLocalReadQueryTime = new MaxSampler<String>()
        {
            public String toString(String value)
            {
                return value;
            }
        };

        samplers.put(SamplerType.READS, topReadPartitionFrequency);
        samplers.put(SamplerType.WRITES, topWritePartitionFrequency);
        samplers.put(SamplerType.WRITE_SIZE, topWritePartitionSize);
        samplers.put(SamplerType.CAS_CONTENTIONS, topCasPartitionContention);
        samplers.put(SamplerType.LOCAL_READ_TIME, topLocalReadQueryTime);

        memtableColumnsCount = createTableGauge("MemtableColumnsCount", new Gauge<Long>()
        {
            public Long getValue()
            {
                return cfs.getTracker().getView().getCurrentMemtable().getOperations();
            }
        });
        memtableOnHeapSize = createTableGauge("MemtableOnHeapSize", new Gauge<Long>()
        {
            public Long getValue()
            {
                return cfs.getTracker().getView().getCurrentMemtable().getAllocator().onHeap().owns();
            }
        });
        memtableOffHeapSize = createTableGauge("MemtableOffHeapSize", new Gauge<Long>()
        {
            public Long getValue()
            {
                return cfs.getTracker().getView().getCurrentMemtable().getAllocator().offHeap().owns();
            }
        });
        memtableLiveDataSize = createTableGauge("MemtableLiveDataSize", new Gauge<Long>()
        {
            public Long getValue()
            {
                return cfs.getTracker().getView().getCurrentMemtable().getLiveDataSize();
            }
        });
        allMemtablesOnHeapSize = createTableGauge("AllMemtablesHeapSize", new Gauge<Long>()
        {
            public Long getValue()
            {
                long size = 0;
                for (ColumnFamilyStore cfs2 : cfs.concatWithIndexes())
                    size += cfs2.getTracker().getView().getCurrentMemtable().getAllocator().onHeap().owns();
                return size;
            }
        });
        allMemtablesOffHeapSize = createTableGauge("AllMemtablesOffHeapSize", new Gauge<Long>()
        {
            public Long getValue()
            {
                long size = 0;
                for (ColumnFamilyStore cfs2 : cfs.concatWithIndexes())
                    size += cfs2.getTracker().getView().getCurrentMemtable().getAllocator().offHeap().owns();
                return size;
            }
        });
        allMemtablesLiveDataSize = createTableGauge("AllMemtablesLiveDataSize", new Gauge<Long>()
        {
            public Long getValue()
            {
                long size = 0;
                for (ColumnFamilyStore cfs2 : cfs.concatWithIndexes())
                    size += cfs2.getTracker().getView().getCurrentMemtable().getLiveDataSize();
                return size;
            }
        });
        memtableSwitchCount = createTableCounter("MemtableSwitchCount");
        estimatedPartitionSizeHistogram = Metrics.register(factory.createMetricName("EstimatedPartitionSizeHistogram"),
                                                           aliasFactory.createMetricName("EstimatedRowSizeHistogram"),
                                                           new Gauge<long[]>()
                                                           {
                                                               public long[] getValue()
                                                               {
                                                                   return combineHistograms(cfs.getSSTables(SSTableSet.CANONICAL), new GetHistogram()
                                                                   {
                                                                       public EstimatedHistogram getHistogram(SSTableReader reader)
                                                                       {
                                                                           return reader.getEstimatedPartitionSize();
                                                                       }
                                                                   });
                                                               }
                                                           });
        estimatedPartitionCount = Metrics.register(factory.createMetricName("EstimatedPartitionCount"),
                                                   aliasFactory.createMetricName("EstimatedRowCount"),
                                                   new Gauge<Long>()
                                                   {
                                                       public Long getValue()
                                                       {
                                                           long memtablePartitions = 0;
                                                           for (Memtable memtable : cfs.getTracker().getView().getAllMemtables())
                                                               memtablePartitions += memtable.partitionCount();
                                                           try(ColumnFamilyStore.RefViewFragment refViewFragment = cfs.selectAndReference(View.selectFunction(SSTableSet.CANONICAL)))
                                                           {
                                                               return SSTableReader.getApproximateKeyCount(refViewFragment.sstables) + memtablePartitions;
                                                           }

                                                       }
                                                   });
        estimatedColumnCountHistogram = Metrics.register(factory.createMetricName("EstimatedColumnCountHistogram"),
                                                         aliasFactory.createMetricName("EstimatedColumnCountHistogram"),
                                                         new Gauge<long[]>()
                                                         {
                                                             public long[] getValue()
                                                             {
                                                                 return combineHistograms(cfs.getSSTables(SSTableSet.CANONICAL), new GetHistogram()
                                                                 {
                                                                     public EstimatedHistogram getHistogram(SSTableReader reader)
                                                                     {
                                                                         return reader.getEstimatedCellPerPartitionCount();
                                                                     }
                                                                 });
            }
        });
        sstablesPerReadHistogram = createTableHistogram("SSTablesPerReadHistogram", cfs.keyspace.metric.sstablesPerReadHistogram, true);
        compressionRatio = createTableGauge("CompressionRatio", new Gauge<Double>()
        {
            public Double getValue()
            {
                return computeCompressionRatio(cfs.getSSTables(SSTableSet.CANONICAL));
            }
        }, new Gauge<Double>() // global gauge
        {
            public Double getValue()
            {
                List<SSTableReader> sstables = new ArrayList<>();
                Keyspace.all().forEach(ks -> sstables.addAll(ks.getAllSSTables(SSTableSet.CANONICAL)));
                return computeCompressionRatio(sstables);
            }
        });
        percentRepaired = createTableGauge("PercentRepaired", new Gauge<Double>()
        {
            public Double getValue()
            {
                double repaired = 0;
                double total = 0;
                for (SSTableReader sstable : cfs.getSSTables(SSTableSet.CANONICAL))
                {
                    if (sstable.isRepaired())
                    {
                        repaired += sstable.uncompressedLength();
                    }
                    total += sstable.uncompressedLength();
                }
                return total > 0 ? (repaired / total) * 100 : 100.0;
            }
        });

        bytesRepaired = createTableGauge("BytesRepaired", new Gauge<Long>()
        {
            public Long getValue()
            {
                long size = 0;
                for (SSTableReader sstable: Iterables.filter(cfs.getSSTables(SSTableSet.CANONICAL), SSTableReader::isRepaired))
                {
                    size += sstable.uncompressedLength();
                }
                return size;
            }
        });

        bytesUnrepaired = createTableGauge("BytesUnrepaired", new Gauge<Long>()
        {
            public Long getValue()
            {
                long size = 0;
                for (SSTableReader sstable: Iterables.filter(cfs.getSSTables(SSTableSet.CANONICAL), s -> !s.isRepaired() && !s.isPendingRepair()))
                {
                    size += sstable.uncompressedLength();
                }
                return size;
            }
        });

        bytesPendingRepair = createTableGauge("BytesPendingRepair", new Gauge<Long>()
        {
            public Long getValue()
            {
                long size = 0;
                for (SSTableReader sstable: Iterables.filter(cfs.getSSTables(SSTableSet.CANONICAL), SSTableReader::isPendingRepair))
                {
                    size += sstable.uncompressedLength();
                }
                return size;
            }
        });

        readLatency = new LatencyMetrics(factory, "Read", cfs.keyspace.metric.readLatency, globalReadLatency);
        writeLatency = new LatencyMetrics(factory, "Write", cfs.keyspace.metric.writeLatency, globalWriteLatency);
        rangeLatency = new LatencyMetrics(factory, "Range", cfs.keyspace.metric.rangeLatency, globalRangeLatency);
        pendingFlushes = createTableCounter("PendingFlushes");
        bytesFlushed = createTableCounter("BytesFlushed");

        compactionBytesWritten = createTableCounter("CompactionBytesWritten");
        pendingCompactions = createTableGauge("PendingCompactions", new Gauge<Integer>()
        {
            public Integer getValue()
            {
                return cfs.getCompactionStrategyManager().getEstimatedRemainingTasks();
            }
        });
        liveSSTableCount = createTableGauge("LiveSSTableCount", new Gauge<Integer>()
        {
            public Integer getValue()
            {
                return cfs.getTracker().getView().liveSSTables().size();
            }
        });
        oldVersionSSTableCount = createTableGauge("OldVersionSSTableCount", new Gauge<Integer>()
        {
            public Integer getValue()
            {
                int count = 0;
                for (SSTableReader sstable : cfs.getLiveSSTables())
                    if (!sstable.descriptor.version.isLatestVersion())
                        count++;
                return count;
            }
        });
        liveDiskSpaceUsed = createTableCounter("LiveDiskSpaceUsed");
        totalDiskSpaceUsed = createTableCounter("TotalDiskSpaceUsed");
        minPartitionSize = createTableGauge("MinPartitionSize", "MinRowSize", new Gauge<Long>()
        {
            public Long getValue()
            {
                long min = 0;
                for (SSTableReader sstable : cfs.getSSTables(SSTableSet.CANONICAL))
                {
                    if (min == 0 || sstable.getEstimatedPartitionSize().min() < min)
                        min = sstable.getEstimatedPartitionSize().min();
                }
                return min;
            }
        }, new Gauge<Long>() // global gauge
        {
            public Long getValue()
            {
                long min = Long.MAX_VALUE;
                for (Metric cfGauge : allTableMetrics.get("MinPartitionSize"))
                {
                    min = Math.min(min, ((Gauge<? extends Number>) cfGauge).getValue().longValue());
                }
                return min;
            }
        });
        maxPartitionSize = createTableGauge("MaxPartitionSize", "MaxRowSize", new Gauge<Long>()
        {
            public Long getValue()
            {
                long max = 0;
                for (SSTableReader sstable : cfs.getSSTables(SSTableSet.CANONICAL))
                {
                    if (sstable.getEstimatedPartitionSize().max() > max)
                        max = sstable.getEstimatedPartitionSize().max();
                }
                return max;
            }
        }, new Gauge<Long>() // global gauge
        {
            public Long getValue()
            {
                long max = 0;
                for (Metric cfGauge : allTableMetrics.get("MaxPartitionSize"))
                {
                    max = Math.max(max, ((Gauge<? extends Number>) cfGauge).getValue().longValue());
                }
                return max;
            }
        });
        meanPartitionSize = createTableGauge("MeanPartitionSize", "MeanRowSize", new Gauge<Long>()
        {
            public Long getValue()
            {
                long sum = 0;
                long count = 0;
                for (SSTableReader sstable : cfs.getSSTables(SSTableSet.CANONICAL))
                {
                    long n = sstable.getEstimatedPartitionSize().count();
                    sum += sstable.getEstimatedPartitionSize().mean() * n;
                    count += n;
                }
                return count > 0 ? sum / count : 0;
            }
        }, new Gauge<Long>() // global gauge
        {
            public Long getValue()
            {
                long sum = 0;
                long count = 0;
                for (Keyspace keyspace : Keyspace.all())
                {
                    for (SSTableReader sstable : keyspace.getAllSSTables(SSTableSet.CANONICAL))
                    {
                        long n = sstable.getEstimatedPartitionSize().count();
                        sum += sstable.getEstimatedPartitionSize().mean() * n;
                        count += n;
                    }
                }
                return count > 0 ? sum / count : 0;
            }
        });
        bloomFilterFalsePositives = createTableGauge("BloomFilterFalsePositives", new Gauge<Long>()
        {
            public Long getValue()
            {
                long count = 0L;
                for (SSTableReader sstable: cfs.getSSTables(SSTableSet.LIVE))
                    count += sstable.getBloomFilterFalsePositiveCount();
                return count;
            }
        });
        recentBloomFilterFalsePositives = createTableGauge("RecentBloomFilterFalsePositives", new Gauge<Long>()
        {
            public Long getValue()
            {
                long count = 0L;
                for (SSTableReader sstable : cfs.getSSTables(SSTableSet.LIVE))
                    count += sstable.getRecentBloomFilterFalsePositiveCount();
                return count;
            }
        });
        bloomFilterFalseRatio = createTableGauge("BloomFilterFalseRatio", new Gauge<Double>()
        {
            public Double getValue()
            {
                long falseCount = 0L;
                long trueCount = 0L;
                for (SSTableReader sstable : cfs.getSSTables(SSTableSet.LIVE))
                {
                    falseCount += sstable.getBloomFilterFalsePositiveCount();
                    trueCount += sstable.getBloomFilterTruePositiveCount();
                }
                if (falseCount == 0L && trueCount == 0L)
                    return 0d;
                return (double) falseCount / (trueCount + falseCount);
            }
        }, new Gauge<Double>() // global gauge
        {
            public Double getValue()
            {
                long falseCount = 0L;
                long trueCount = 0L;
                for (Keyspace keyspace : Keyspace.all())
                {
                    for (SSTableReader sstable : keyspace.getAllSSTables(SSTableSet.LIVE))
                    {
                        falseCount += sstable.getBloomFilterFalsePositiveCount();
                        trueCount += sstable.getBloomFilterTruePositiveCount();
                    }
                }
                if (falseCount == 0L && trueCount == 0L)
                    return 0d;
                return (double) falseCount / (trueCount + falseCount);
            }
        });
        recentBloomFilterFalseRatio = createTableGauge("RecentBloomFilterFalseRatio", new Gauge<Double>()
        {
            public Double getValue()
            {
                long falseCount = 0L;
                long trueCount = 0L;
                for (SSTableReader sstable: cfs.getSSTables(SSTableSet.LIVE))
                {
                    falseCount += sstable.getRecentBloomFilterFalsePositiveCount();
                    trueCount += sstable.getRecentBloomFilterTruePositiveCount();
                }
                if (falseCount == 0L && trueCount == 0L)
                    return 0d;
                return (double) falseCount / (trueCount + falseCount);
            }
        }, new Gauge<Double>() // global gauge
        {
            public Double getValue()
            {
                long falseCount = 0L;
                long trueCount = 0L;
                for (Keyspace keyspace : Keyspace.all())
                {
                    for (SSTableReader sstable : keyspace.getAllSSTables(SSTableSet.LIVE))
                    {
                        falseCount += sstable.getRecentBloomFilterFalsePositiveCount();
                        trueCount += sstable.getRecentBloomFilterTruePositiveCount();
                    }
                }
                if (falseCount == 0L && trueCount == 0L)
                    return 0d;
                return (double) falseCount / (trueCount + falseCount);
            }
        });
        bloomFilterDiskSpaceUsed = createTableGauge("BloomFilterDiskSpaceUsed", new Gauge<Long>()
        {
            public Long getValue()
            {
                long total = 0;
                for (SSTableReader sst : cfs.getSSTables(SSTableSet.CANONICAL))
                    total += sst.getBloomFilterSerializedSize();
                return total;
            }
        });
        bloomFilterOffHeapMemoryUsed = createTableGauge("BloomFilterOffHeapMemoryUsed", new Gauge<Long>()
        {
            public Long getValue()
            {
                long total = 0;
                for (SSTableReader sst : cfs.getSSTables(SSTableSet.LIVE))
                    total += sst.getBloomFilterOffHeapSize();
                return total;
            }
        });
        indexSummaryOffHeapMemoryUsed = createTableGauge("IndexSummaryOffHeapMemoryUsed", new Gauge<Long>()
        {
            public Long getValue()
            {
                long total = 0;
                for (SSTableReader sst : cfs.getSSTables(SSTableSet.LIVE))
                    total += sst.getIndexSummaryOffHeapSize();
                return total;
            }
        });
        compressionMetadataOffHeapMemoryUsed = createTableGauge("CompressionMetadataOffHeapMemoryUsed", new Gauge<Long>()
        {
            public Long getValue()
            {
                long total = 0;
                for (SSTableReader sst : cfs.getSSTables(SSTableSet.LIVE))
                    total += sst.getCompressionMetadataOffHeapSize();
                return total;
            }
        });
        speculativeRetries = createTableCounter("SpeculativeRetries");
        speculativeFailedRetries = createTableCounter("SpeculativeFailedRetries");
        speculativeInsufficientReplicas = createTableCounter("SpeculativeInsufficientReplicas");
        speculativeSampleLatencyNanos = createTableGauge("SpeculativeSampleLatencyNanos", () -> cfs.sampleReadLatencyNanos);

        additionalWrites = createTableCounter("AdditionalWrites");
        additionalWriteLatencyNanos = createTableGauge("AdditionalWriteLatencyNanos", () -> cfs.additionalWriteLatencyNanos);

        keyCacheHitRate = Metrics.register(factory.createMetricName("KeyCacheHitRate"),
                                           aliasFactory.createMetricName("KeyCacheHitRate"),
                                           new RatioGauge()
        {
            @Override
            public Ratio getRatio()
            {
                return Ratio.of(getNumerator(), getDenominator());
            }

            protected double getNumerator()
            {
                long hits = 0L;
                for (SSTableReader sstable : cfs.getSSTables(SSTableSet.LIVE))
                    hits += sstable.getKeyCacheHit();
                return hits;
            }

            protected double getDenominator()
            {
                long requests = 0L;
                for (SSTableReader sstable : cfs.getSSTables(SSTableSet.LIVE))
                    requests += sstable.getKeyCacheRequest();
                return Math.max(requests, 1); // to avoid NaN.
            }
        });
        tombstoneScannedHistogram = createTableHistogram("TombstoneScannedHistogram", cfs.keyspace.metric.tombstoneScannedHistogram, false);
        liveScannedHistogram = createTableHistogram("LiveScannedHistogram", cfs.keyspace.metric.liveScannedHistogram, false);
        colUpdateTimeDeltaHistogram = createTableHistogram("ColUpdateTimeDeltaHistogram", cfs.keyspace.metric.colUpdateTimeDeltaHistogram, false);
        coordinatorReadLatency = Metrics.timer(factory.createMetricName("CoordinatorReadLatency"));
        coordinatorScanLatency = Metrics.timer(factory.createMetricName("CoordinatorScanLatency"));
        coordinatorWriteLatency = Metrics.timer(factory.createMetricName("CoordinatorWriteLatency"));
        waitingOnFreeMemtableSpace = Metrics.histogram(factory.createMetricName("WaitingOnFreeMemtableSpace"), false);

        // We do not want to capture view mutation specific metrics for a view
        // They only makes sense to capture on the base table
        if (cfs.metadata().isView())
        {
            viewLockAcquireTime = null;
            viewReadTime = null;
        }
        else
        {
            viewLockAcquireTime = createTableTimer("ViewLockAcquireTime", cfs.keyspace.metric.viewLockAcquireTime);
            viewReadTime = createTableTimer("ViewReadTime", cfs.keyspace.metric.viewReadTime);
        }

        trueSnapshotsSize = createTableGauge("SnapshotsSize", new Gauge<Long>()
        {
            public Long getValue()
            {
                return cfs.trueSnapshotsSize();
            }
        });
        rowCacheHitOutOfRange = createTableCounter("RowCacheHitOutOfRange");
        rowCacheHit = createTableCounter("RowCacheHit");
        rowCacheMiss = createTableCounter("RowCacheMiss");

        tombstoneFailures = createTableCounter("TombstoneFailures");
        tombstoneWarnings = createTableCounter("TombstoneWarnings");

        droppedMutations = createTableCounter("DroppedMutations");

        casPrepare = new LatencyMetrics(factory, "CasPrepare", cfs.keyspace.metric.casPrepare);
        casPropose = new LatencyMetrics(factory, "CasPropose", cfs.keyspace.metric.casPropose);
        casCommit = new LatencyMetrics(factory, "CasCommit", cfs.keyspace.metric.casCommit);

<<<<<<< HEAD
        repairsStarted = createTableCounter("RepairJobsStarted");
        repairsCompleted = createTableCounter("RepairJobsCompleted");

        anticompactionTime = createTableTimer("AnticompactionTime", cfs.keyspace.metric.anticompactionTime);
        validationTime = createTableTimer("ValidationTime", cfs.keyspace.metric.validationTime);
        syncTime = createTableTimer("SyncTime", cfs.keyspace.metric.repairSyncTime);

        bytesValidated = createTableHistogram("BytesValidated", cfs.keyspace.metric.bytesValidated, false);
        partitionsValidated = createTableHistogram("PartitionsValidated", cfs.keyspace.metric.partitionsValidated, false);
        bytesAnticompacted = createTableCounter("BytesAnticompacted");
        bytesMutatedAnticompaction = createTableCounter("BytesMutatedAnticompaction");
        mutatedAnticompactionGauge = createTableGauge("MutatedAnticompactionGauge", () ->
        {
            double bytesMutated = bytesMutatedAnticompaction.getCount();
            double bytesAnticomp = bytesAnticompacted.getCount();
            if (bytesAnticomp + bytesMutated > 0)
                return bytesMutated / (bytesAnticomp + bytesMutated);
            return 0.0;
        });

        readRepairRequests = Metrics.meter(factory.createMetricName("ReadRepairRequests"));
        shortReadProtectionRequests = Metrics.meter(factory.createMetricName("ShortReadProtectionRequests"));

        confirmedRepairedInconsistencies = createTableMeter("RepairedDataInconsistenciesConfirmed", cfs.keyspace.metric.confirmedRepairedInconsistencies);
        unconfirmedRepairedInconsistencies = createTableMeter("RepairedDataInconsistenciesUnconfirmed", cfs.keyspace.metric.unconfirmedRepairedInconsistencies);

        repairedDataTrackingOverreadRows = createTableHistogram("RepairedDataTrackingOverreadRows", cfs.keyspace.metric.repairedDataTrackingOverreadRows, false);
        repairedDataTrackingOverreadTime = createTableTimer("RepairedDataTrackingOverreadTime", cfs.keyspace.metric.repairedDataTrackingOverreadTime);

        unleveledSSTables = createTableGauge("UnleveledSSTables", cfs::getUnleveledSSTables, () -> {
            // global gauge
            int cnt = 0;
            for (Metric cfGauge : allTableMetrics.get("UnleveledSSTables"))
            {
                cnt += ((Gauge<? extends Number>) cfGauge).getValue().intValue();
            }
            return cnt;
        });
=======
        readRepairRequests = createTableMeter("ReadRepairRequests");
        shortReadProtectionRequests = createTableMeter("ShortReadProtectionRequests");
        replicaSideFilteringProtectionRequests = createTableMeter("ReplicaSideFilteringProtectionRequests");
>>>>>>> 7014cd5a
    }

    public void updateSSTableIterated(int count)
    {
        sstablesPerReadHistogram.update(count);
    }

    /**
     * Release all associated metrics.
     */
    public void release()
    {
        for(Map.Entry<String, String> entry : all.entrySet())
        {
            CassandraMetricsRegistry.MetricName name = factory.createMetricName(entry.getKey());
            CassandraMetricsRegistry.MetricName alias = aliasFactory.createMetricName(entry.getValue());
            final Metric metric = Metrics.getMetrics().get(name.getMetricName());
            if (metric != null)
            {   // Metric will be null if it's a view metric we are releasing. Views have null for ViewLockAcquireTime and ViewLockReadTime
                allTableMetrics.get(entry.getKey()).remove(metric);
                Metrics.remove(name, alias);
            }
        }
        readLatency.release();
        writeLatency.release();
        rangeLatency.release();
        Metrics.remove(factory.createMetricName("EstimatedPartitionSizeHistogram"), aliasFactory.createMetricName("EstimatedRowSizeHistogram"));
        Metrics.remove(factory.createMetricName("EstimatedPartitionCount"), aliasFactory.createMetricName("EstimatedRowCount"));
        Metrics.remove(factory.createMetricName("EstimatedColumnCountHistogram"), aliasFactory.createMetricName("EstimatedColumnCountHistogram"));
        Metrics.remove(factory.createMetricName("KeyCacheHitRate"), aliasFactory.createMetricName("KeyCacheHitRate"));
        Metrics.remove(factory.createMetricName("CoordinatorReadLatency"), aliasFactory.createMetricName("CoordinatorReadLatency"));
        Metrics.remove(factory.createMetricName("CoordinatorScanLatency"), aliasFactory.createMetricName("CoordinatorScanLatency"));
        Metrics.remove(factory.createMetricName("CoordinatorWriteLatency"), aliasFactory.createMetricName("CoordinatorWriteLatency"));
        Metrics.remove(factory.createMetricName("WaitingOnFreeMemtableSpace"), aliasFactory.createMetricName("WaitingOnFreeMemtableSpace"));
    }


    /**
     * Create a gauge that will be part of a merged version of all column families.  The global gauge
     * will merge each CF gauge by adding their values
     */
    protected <T extends Number> Gauge<T> createTableGauge(final String name, Gauge<T> gauge)
    {
        return createTableGauge(name, gauge, new Gauge<Long>()
        {
            public Long getValue()
            {
                long total = 0;
                for (Metric cfGauge : allTableMetrics.get(name))
                {
                    total = total + ((Gauge<? extends Number>) cfGauge).getValue().longValue();
                }
                return total;
            }
        });
    }

    /**
     * Create a gauge that will be part of a merged version of all column families.  The global gauge
     * is defined as the globalGauge parameter
     */
    protected <G,T> Gauge<T> createTableGauge(String name, Gauge<T> gauge, Gauge<G> globalGauge)
    {
        return createTableGauge(name, name, gauge, globalGauge);
    }

    protected <G,T> Gauge<T> createTableGauge(String name, String alias, Gauge<T> gauge, Gauge<G> globalGauge)
    {
        Gauge<T> cfGauge = Metrics.register(factory.createMetricName(name), aliasFactory.createMetricName(alias), gauge);
        if (register(name, alias, cfGauge))
        {
            Metrics.register(globalFactory.createMetricName(name), globalAliasFactory.createMetricName(alias), globalGauge);
        }
        return cfGauge;
    }

    /**
     * Creates a counter that will also have a global counter thats the sum of all counters across
     * different column families
     */
    protected Counter createTableCounter(final String name)
    {
        return createTableCounter(name, name);
    }

    protected Counter createTableCounter(final String name, final String alias)
    {
        Counter cfCounter = Metrics.counter(factory.createMetricName(name), aliasFactory.createMetricName(alias));
        if (register(name, alias, cfCounter))
        {
            Metrics.register(globalFactory.createMetricName(name),
                             globalAliasFactory.createMetricName(alias),
                             new Gauge<Long>()
            {
                public Long getValue()
                {
                    long total = 0;
                    for (Metric cfGauge : allTableMetrics.get(name))
                    {
                        total += ((Counter) cfGauge).getCount();
                    }
                    return total;
                }
            });
        }
        return cfCounter;
    }

    private Meter createTableMeter(final String name)
    {
        return createTableMeter(name, name);
    }

    private Meter createTableMeter(final String name, final String alias)
    {
        Meter tableMeter = Metrics.meter(factory.createMetricName(name), aliasFactory.createMetricName(alias));
        register(name, alias, tableMeter);
        return tableMeter;
    }

    /**
     * Computes the compression ratio for the specified SSTables
     *
     * @param sstables the SSTables
     * @return the compression ratio for the specified SSTables
     */
    private static Double computeCompressionRatio(Iterable<SSTableReader> sstables)
    {
        double compressedLengthSum = 0;
        double dataLengthSum = 0;
        for (SSTableReader sstable : sstables)
        {
            if (sstable.compression)
            {
                // We should not have any sstable which are in an open early mode as the sstable were selected
                // using SSTableSet.CANONICAL.
                assert sstable.openReason != SSTableReader.OpenReason.EARLY;

                CompressionMetadata compressionMetadata = sstable.getCompressionMetadata();
                compressedLengthSum += compressionMetadata.compressedFileLength;
                dataLengthSum += compressionMetadata.dataLength;
            }
        }
        return dataLengthSum != 0 ? compressedLengthSum / dataLengthSum : MetadataCollector.NO_COMPRESSION_RATIO;
    }

    /**
     * Create a histogram-like interface that will register both a CF, keyspace and global level
     * histogram and forward any updates to both
     */
    protected TableHistogram createTableHistogram(String name, Histogram keyspaceHistogram, boolean considerZeroes)
    {
        return createTableHistogram(name, name, keyspaceHistogram, considerZeroes);
    }

    protected TableHistogram createTableHistogram(String name, String alias, Histogram keyspaceHistogram, boolean considerZeroes)
    {
        Histogram cfHistogram = Metrics.histogram(factory.createMetricName(name), aliasFactory.createMetricName(alias), considerZeroes);
        register(name, alias, cfHistogram);
        return new TableHistogram(cfHistogram,
                                  keyspaceHistogram,
                                  Metrics.histogram(globalFactory.createMetricName(name),
                                                    globalAliasFactory.createMetricName(alias),
                                                    considerZeroes));
    }

    protected TableTimer createTableTimer(String name, Timer keyspaceTimer)
    {
        return createTableTimer(name, name, keyspaceTimer);
    }

    protected TableTimer createTableTimer(String name, String alias, Timer keyspaceTimer)
    {
        Timer cfTimer = Metrics.timer(factory.createMetricName(name), aliasFactory.createMetricName(alias));
        register(name, alias, cfTimer);
        return new TableTimer(cfTimer,
                              keyspaceTimer,
                              Metrics.timer(globalFactory.createMetricName(name),
                                            globalAliasFactory.createMetricName(alias)));
    }

    protected TableMeter createTableMeter(String name, Meter keyspaceMeter)
    {
        return createTableMeter(name, name, keyspaceMeter);
    }

    protected TableMeter createTableMeter(String name, String alias, Meter keyspaceMeter)
    {
        Meter meter = Metrics.meter(factory.createMetricName(name), aliasFactory.createMetricName(alias));
        register(name, alias, meter);
        return new TableMeter(meter,
                              keyspaceMeter,
                              Metrics.meter(globalFactory.createMetricName(name),
                                            globalAliasFactory.createMetricName(alias)));
    }

    /**
     * Registers a metric to be removed when unloading CF.
     * @return true if first time metric with that name has been registered
     */
    private boolean register(String name, String alias, Metric metric)
    {
        boolean ret = allTableMetrics.putIfAbsent(name, ConcurrentHashMap.newKeySet()) == null;
        allTableMetrics.get(name).add(metric);
        all.put(name, alias);
        return ret;
    }

    public static class TableMeter
    {
        public final Meter[] all;
        public final Meter table;
        private TableMeter(Meter table, Meter keyspace, Meter global)
        {
            this.table = table;
            this.all = new Meter[]{table, keyspace, global};
        }

        public void mark()
        {
            for (Meter meter : all)
            {
                meter.mark();
            }
        }
    }

    public static class TableHistogram
    {
        public final Histogram[] all;
        public final Histogram cf;
        private TableHistogram(Histogram cf, Histogram keyspace, Histogram global)
        {
            this.cf = cf;
            this.all = new Histogram[]{cf, keyspace, global};
        }

        public void update(long i)
        {
            for(Histogram histo : all)
            {
                histo.update(i);
            }
        }
    }

    public static class TableTimer
    {
        public final Timer[] all;
        public final Timer cf;
        private TableTimer(Timer cf, Timer keyspace, Timer global)
        {
            this.cf = cf;
            this.all = new Timer[]{cf, keyspace, global};
        }

        public void update(long i, TimeUnit unit)
        {
            for(Timer timer : all)
            {
                timer.update(i, unit);
            }
        }

        public Context time()
        {
            return new Context(all);
        }

        public static class Context implements AutoCloseable
        {
            private final long start;
            private final Timer [] all;

            private Context(Timer [] all)
            {
                this.all = all;
                start = System.nanoTime();
            }

            public void close()
            {
                long duration = System.nanoTime() - start;
                for (Timer t : all)
                    t.update(duration, TimeUnit.NANOSECONDS);
            }
        }
    }

    static class TableMetricNameFactory implements MetricNameFactory
    {
        private final String keyspaceName;
        private final String tableName;
        private final boolean isIndex;
        private final String type;

        TableMetricNameFactory(ColumnFamilyStore cfs, String type)
        {
            this.keyspaceName = cfs.keyspace.getName();
            this.tableName = cfs.name;
            this.isIndex = cfs.isIndex();
            this.type = type;
        }

        public CassandraMetricsRegistry.MetricName createMetricName(String metricName)
        {
            String groupName = TableMetrics.class.getPackage().getName();
            String type = isIndex ? "Index" + this.type : this.type;

            StringBuilder mbeanName = new StringBuilder();
            mbeanName.append(groupName).append(":");
            mbeanName.append("type=").append(type);
            mbeanName.append(",keyspace=").append(keyspaceName);
            mbeanName.append(",scope=").append(tableName);
            mbeanName.append(",name=").append(metricName);

            return new CassandraMetricsRegistry.MetricName(groupName, type, metricName, keyspaceName + "." + tableName, mbeanName.toString());
        }
    }

    static class AllTableMetricNameFactory implements MetricNameFactory
    {
        private final String type;
        public AllTableMetricNameFactory(String type)
        {
            this.type = type;
        }

        public CassandraMetricsRegistry.MetricName createMetricName(String metricName)
        {
            String groupName = TableMetrics.class.getPackage().getName();
            StringBuilder mbeanName = new StringBuilder();
            mbeanName.append(groupName).append(":");
            mbeanName.append("type=").append(type);
            mbeanName.append(",name=").append(metricName);
            return new CassandraMetricsRegistry.MetricName(groupName, type, metricName, "all", mbeanName.toString());
        }
    }
}<|MERGE_RESOLUTION|>--- conflicted
+++ resolved
@@ -930,7 +930,6 @@
         casPropose = new LatencyMetrics(factory, "CasPropose", cfs.keyspace.metric.casPropose);
         casCommit = new LatencyMetrics(factory, "CasCommit", cfs.keyspace.metric.casCommit);
 
-<<<<<<< HEAD
         repairsStarted = createTableCounter("RepairJobsStarted");
         repairsCompleted = createTableCounter("RepairJobsCompleted");
 
@@ -951,8 +950,9 @@
             return 0.0;
         });
 
-        readRepairRequests = Metrics.meter(factory.createMetricName("ReadRepairRequests"));
-        shortReadProtectionRequests = Metrics.meter(factory.createMetricName("ShortReadProtectionRequests"));
+        readRepairRequests = createTableMeter("ReadRepairRequests");
+        shortReadProtectionRequests = createTableMeter("ShortReadProtectionRequests");
+        replicaSideFilteringProtectionRequests = createTableMeter("ReplicaSideFilteringProtectionRequests");
 
         confirmedRepairedInconsistencies = createTableMeter("RepairedDataInconsistenciesConfirmed", cfs.keyspace.metric.confirmedRepairedInconsistencies);
         unconfirmedRepairedInconsistencies = createTableMeter("RepairedDataInconsistenciesUnconfirmed", cfs.keyspace.metric.unconfirmedRepairedInconsistencies);
@@ -969,11 +969,6 @@
             }
             return cnt;
         });
-=======
-        readRepairRequests = createTableMeter("ReadRepairRequests");
-        shortReadProtectionRequests = createTableMeter("ShortReadProtectionRequests");
-        replicaSideFilteringProtectionRequests = createTableMeter("ReplicaSideFilteringProtectionRequests");
->>>>>>> 7014cd5a
     }
 
     public void updateSSTableIterated(int count)
