/*
 * Licensed to the Apache Software Foundation (ASF) under one
 * or more contributor license agreements.  See the NOTICE file
 * distributed with this work for additional information
 * regarding copyright ownership.  The ASF licenses this file
 * to you under the Apache License, Version 2.0 (the
 * "License"); you may not use this file except in compliance
 * with the License.  You may obtain a copy of the License at
 *
 *     http://www.apache.org/licenses/LICENSE-2.0
 *
 * Unless required by applicable law or agreed to in writing, software
 * distributed under the License is distributed on an "AS IS" BASIS,
 * WITHOUT WARRANTIES OR CONDITIONS OF ANY KIND, either express or implied.
 * See the License for the specific language governing permissions and
 * limitations under the License.
 */
package org.apache.cassandra.tools.nodetool;

import io.airlift.command.Arguments;
import io.airlift.command.Command;
import io.airlift.command.Option;

import java.util.ArrayList;
import java.util.List;

import org.apache.cassandra.tools.NodeProbe;
import org.apache.cassandra.tools.NodeTool.NodeToolCmd;

@Command(name = "upgradesstables", description = "Rewrite sstables (for the requested tables) that are not on the current version (thus upgrading them to said current version)")
public class UpgradeSSTable extends NodeToolCmd
{
    @Arguments(usage = "[<keyspace> <tables>...]", description = "The keyspace followed by one or many tables")
    private List<String> args = new ArrayList<>();

    @Option(title = "include_all", name = {"-a", "--include-all-sstables"}, description = "Use -a to include all sstables, even those already on the current version")
    private boolean includeAll = false;

    @Option(title = "jobs",
            name = {"-j", "--jobs"},
            description = "Number of sstables to upgrade simultanously, set to 0 to use all available compaction threads")
    private int jobs = 2;

    @Override
    public void execute(NodeProbe probe)
    {
        List<String> keyspaces = parseOptionalKeyspace(args, probe);
        String[] tableNames = parseOptionalTables(args);

        for (String keyspace : keyspaces)
        {
            try
            {
<<<<<<< HEAD
                probe.upgradeSSTables(System.out, keyspace, !includeAll, jobs, tableNames);
            }
            catch (Exception e)
=======
                probe.upgradeSSTables(probe.output().out, keyspace, !includeAll, jobs, cfnames);
            } catch (Exception e)
>>>>>>> f15c6b8c
            {
                throw new RuntimeException("Error occurred during enabling auto-compaction", e);
            }
        }
    }
}<|MERGE_RESOLUTION|>--- conflicted
+++ resolved
@@ -51,14 +51,9 @@
         {
             try
             {
-<<<<<<< HEAD
-                probe.upgradeSSTables(System.out, keyspace, !includeAll, jobs, tableNames);
+                probe.upgradeSSTables(probe.output().out, keyspace, !includeAll, jobs, tableNames);
             }
             catch (Exception e)
-=======
-                probe.upgradeSSTables(probe.output().out, keyspace, !includeAll, jobs, cfnames);
-            } catch (Exception e)
->>>>>>> f15c6b8c
             {
                 throw new RuntimeException("Error occurred during enabling auto-compaction", e);
             }
