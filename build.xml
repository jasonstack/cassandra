--- conflicted
+++ resolved
@@ -394,9 +394,7 @@
           <dependency groupId="io.netty" artifactId="netty-all" version="4.0.23.Final" />
           <dependency groupId="com.google.code.findbugs" artifactId="jsr305" version="2.0.2" />
           <dependency groupId="com.clearspring.analytics" artifactId="stream" version="2.5.2" />
-          <!-- TODO CASSANDRA-9543
-          <dependency groupId="com.datastax.cassandra" artifactId="cassandra-driver-core" version="2.1.5" classifier="shaded" />
-          -->
+          <dependency groupId="com.datastax.cassandra" artifactId="cassandra-driver-core" version="3.0.0" classifier="shaded" />
           <dependency groupId="org.eclipse.jdt.core.compiler" artifactId="ecj" version="4.4.2" />
           <dependency groupId="org.caffinitas.ohc" artifactId="ohc-core" version="0.4.2" />
           <dependency groupId="org.caffinitas.ohc" artifactId="ohc-core-j8" version="0.4.2" />
@@ -449,9 +447,7 @@
       	<dependency groupId="org.apache.hadoop" artifactId="hadoop-minicluster"/>
       	<dependency groupId="com.google.code.findbugs" artifactId="jsr305"/>
         <dependency groupId="org.antlr" artifactId="antlr"/>
-        <!-- TODO CASSANDRA-9543
         <dependency groupId="com.datastax.cassandra" artifactId="cassandra-driver-core" classifier="shaded"/>
-        -->
         <dependency groupId="org.eclipse.jdt.core.compiler" artifactId="ecj"/>
         <dependency groupId="org.caffinitas.ohc" artifactId="ohc-core" version="0.4.2" />
         <dependency groupId="org.caffinitas.ohc" artifactId="ohc-core-j8" version="0.4.2" />
@@ -468,9 +464,7 @@
                 artifactId="cassandra-parent"
                 version="${version}"/>
         <dependency groupId="junit" artifactId="junit"/>
-        <!-- TODO CASSANDRA-9543
         <dependency groupId="com.datastax.cassandra" artifactId="cassandra-driver-core" classifier="shaded"/>
-        -->
         <dependency groupId="org.eclipse.jdt.core.compiler" artifactId="ecj"/>
         <dependency groupId="org.caffinitas.ohc" artifactId="ohc-core"/>
         <dependency groupId="org.openjdk.jmh" artifactId="jmh-core"/>
@@ -540,9 +534,9 @@
         <!-- don't need hadoop classes to run, but if you use the hadoop stuff -->
         <dependency groupId="org.apache.hadoop" artifactId="hadoop-core" optional="true"/>
         <dependency groupId="org.apache.hadoop" artifactId="hadoop-minicluster" optional="true"/>
-        <!-- TODO CASSANDRA-9543
+
+        <!-- don't need the Java Driver to run, but if you use the hadoop stuff or UDFs -->
         <dependency groupId="com.datastax.cassandra" artifactId="cassandra-driver-core" classifier="shaded" optional="true"/>
-        -->
 
         <!-- don't need jna to run, but nice to have -->
         <dependency groupId="net.java.dev.jna" artifactId="jna"/>
@@ -553,13 +547,8 @@
         <dependency groupId="io.netty" artifactId="netty-all"/>
         <dependency groupId="joda-time" artifactId="joda-time"/>
         <dependency groupId="org.fusesource" artifactId="sigar"/>
-<<<<<<< HEAD
-        <dependency groupId="org.eclipse.jdt.core.compiler" artifactId="ecj" />
-=======
-
         <dependency groupId="org.eclipse.jdt.core.compiler" artifactId="ecj"/>
         <dependency groupId="org.caffinitas.ohc" artifactId="ohc-core"/>
->>>>>>> 71f44060
       </artifact:pom>
       <artifact:pom id="thrift-pom"
                     artifactId="cassandra-thrift"
