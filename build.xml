--- conflicted
+++ resolved
@@ -2267,12 +2267,7 @@
 
   <!-- Publish artifacts to remote Maven repository -->
   <target name="publish"
-<<<<<<< HEAD
-          depends="mvn-install"
-=======
           depends="mvn-install,artifacts"
-          if="release"
->>>>>>> 37ce4618
           description="Publishes the artifacts to the Maven repository">
 
     <!-- the parent -->
