/*
 * Licensed to the Apache Software Foundation (ASF) under one
 * or more contributor license agreements.  See the NOTICE file
 * distributed with this work for additional information
 * regarding copyright ownership.  The ASF licenses this file
 * to you under the Apache License, Version 2.0 (the
 * "License"); you may not use this file except in compliance
 * with the License.  You may obtain a copy of the License at
 *
 *     http://www.apache.org/licenses/LICENSE-2.0
 *
 * Unless required by applicable law or agreed to in writing, software
 * distributed under the License is distributed on an "AS IS" BASIS,
 * WITHOUT WARRANTIES OR CONDITIONS OF ANY KIND, either express or implied.
 * See the License for the specific language governing permissions and
 * limitations under the License.
 */
package org.apache.cassandra.cql3.validation.entities;

import java.nio.ByteBuffer;
import java.util.*;
import java.util.concurrent.Callable;
import java.util.concurrent.CountDownLatch;

import org.apache.commons.lang3.StringUtils;
import org.junit.Test;

import org.apache.cassandra.config.CFMetaData;
import org.apache.cassandra.config.ColumnDefinition;
import org.apache.cassandra.config.DatabaseDescriptor;
import org.apache.cassandra.cql3.CQLTester;
import org.apache.cassandra.cql3.ColumnIdentifier;
import org.apache.cassandra.cql3.QueryProcessor;
import org.apache.cassandra.cql3.restrictions.StatementRestrictions;
import org.apache.cassandra.cql3.statements.IndexTarget;
import org.apache.cassandra.db.ColumnFamilyStore;
import org.apache.cassandra.db.DeletionTime;
import org.apache.cassandra.db.marshal.AbstractType;
import org.apache.cassandra.db.rows.Cell;
import org.apache.cassandra.db.rows.Row;
import org.apache.cassandra.exceptions.ConfigurationException;
import org.apache.cassandra.exceptions.SyntaxException;
import org.apache.cassandra.index.IndexNotAvailableException;
import org.apache.cassandra.index.SecondaryIndexManager;
import org.apache.cassandra.index.StubIndex;
import org.apache.cassandra.index.internal.CustomCassandraIndex;
import org.apache.cassandra.schema.IndexMetadata;
import org.apache.cassandra.service.ClientState;
import org.apache.cassandra.transport.messages.ResultMessage;
import org.apache.cassandra.utils.ByteBufferUtil;
import org.apache.cassandra.utils.MD5Digest;
import org.apache.cassandra.utils.Pair;

import static org.apache.cassandra.Util.throwAssert;
import static org.apache.cassandra.utils.ByteBufferUtil.EMPTY_BYTE_BUFFER;
import static org.apache.cassandra.utils.ByteBufferUtil.bytes;
import static org.junit.Assert.assertEquals;
import static org.junit.Assert.assertFalse;
import static org.junit.Assert.assertNotNull;
import static org.junit.Assert.assertNull;
import static org.junit.Assert.assertTrue;
import static org.junit.Assert.fail;

public class SecondaryIndexTest extends CQLTester
{
    private static final int TOO_BIG = 1024 * 65;

    @Test
    public void testCreateAndDropIndex() throws Throwable
    {
        testCreateAndDropIndex("test", false);
        testCreateAndDropIndex("test2", true);
    }

    @Test
    public void testCreateAndDropIndexWithQuotedIdentifier() throws Throwable
    {
        testCreateAndDropIndex("\"quoted_ident\"", false);
        testCreateAndDropIndex("\"quoted_ident2\"", true);
    }

    @Test
    public void testCreateAndDropIndexWithCamelCaseIdentifier() throws Throwable
    {
        testCreateAndDropIndex("CamelCase", false);
        testCreateAndDropIndex("CamelCase2", true);
    }

    /**
     * Test creating and dropping an index with the specified name.
     *
     * @param indexName         the index name
     * @param addKeyspaceOnDrop add the keyspace name in the drop statement
     * @throws Throwable if an error occurs
     */
    private void testCreateAndDropIndex(String indexName, boolean addKeyspaceOnDrop) throws Throwable
    {
        execute("USE system");
        assertInvalidMessage(String.format("Index '%s' could not be found",
                                           removeQuotes(indexName.toLowerCase(Locale.US))),
                             "DROP INDEX " + indexName + ";");

        createTable("CREATE TABLE %s (a int primary key, b int);");
        createIndex("CREATE INDEX " + indexName + " ON %s(b);");
        createIndex("CREATE INDEX IF NOT EXISTS " + indexName + " ON %s(b);");

        assertInvalidMessage(String.format("Index %s already exists",
                                           removeQuotes(indexName.toLowerCase(Locale.US))),
                             "CREATE INDEX " + indexName + " ON %s(b)");

        // IF NOT EXISTS should apply in cases where the new index differs from an existing one in name only
        String otherIndexName = "index_" + System.nanoTime();
        assertEquals(1, getCurrentColumnFamilyStore().metadata.getIndexes().size());
        createIndex("CREATE INDEX IF NOT EXISTS " + otherIndexName + " ON %s(b)");
        assertEquals(1, getCurrentColumnFamilyStore().metadata.getIndexes().size());
        assertInvalidMessage(String.format("Index %s is a duplicate of existing index %s",
                                           removeQuotes(otherIndexName.toLowerCase(Locale.US)),
                                           removeQuotes(indexName.toLowerCase(Locale.US))),
                             "CREATE INDEX " + otherIndexName + " ON %s(b)");

        execute("INSERT INTO %s (a, b) values (?, ?);", 0, 0);
        execute("INSERT INTO %s (a, b) values (?, ?);", 1, 1);
        execute("INSERT INTO %s (a, b) values (?, ?);", 2, 2);
        execute("INSERT INTO %s (a, b) values (?, ?);", 3, 1);

        assertRows(execute("SELECT * FROM %s where b = ?", 1), row(1, 1), row(3, 1));
        assertInvalidMessage(String.format("Index '%s' could not be found in any of the tables of keyspace 'system'",
                                           removeQuotes(indexName.toLowerCase(Locale.US))),
                             "DROP INDEX " + indexName);

        if (addKeyspaceOnDrop)
        {
            dropIndex("DROP INDEX " + KEYSPACE + "." + indexName);
        }
        else
        {
            execute("USE " + KEYSPACE);
            execute("DROP INDEX " + indexName);
        }

        assertInvalidMessage(StatementRestrictions.REQUIRES_ALLOW_FILTERING_MESSAGE,
                             "SELECT * FROM %s where b = ?", 1);
        dropIndex("DROP INDEX IF EXISTS " + indexName);
        assertInvalidMessage(String.format("Index '%s' could not be found",
                                           removeQuotes(indexName.toLowerCase(Locale.US))),
                             "DROP INDEX " + indexName);
    }

    /**
     * Removes the quotes from the specified index name.
     *
     * @param indexName the index name from which the quotes must be removed.
     * @return the unquoted index name.
     */
    private static String removeQuotes(String indexName)
    {
        return StringUtils.remove(indexName, '\"');
    }

    /**
     * Check that you can query for an indexed column even with a key EQ clause,
     * migrated from cql_tests.py:TestCQL.static_cf_test()
     */
    @Test
    public void testSelectWithEQ() throws Throwable
    {
        createTable("CREATE TABLE %s (userid uuid PRIMARY KEY, firstname text, lastname text, age int)");
        createIndex("CREATE INDEX byAge ON %s(age)");

        UUID id1 = UUID.fromString("550e8400-e29b-41d4-a716-446655440000");
        UUID id2 = UUID.fromString("f47ac10b-58cc-4372-a567-0e02b2c3d479");

        execute("INSERT INTO %s (userid, firstname, lastname, age) VALUES (?, 'Frodo', 'Baggins', 32)", id1);
        execute("UPDATE %s SET firstname = 'Samwise', lastname = 'Gamgee', age = 33 WHERE userid = ?", id2);

        assertEmpty(execute("SELECT firstname FROM %s WHERE userid = ? AND age = 33", id1));

        assertRows(execute("SELECT firstname FROM %s WHERE userid = ? AND age = 33", id2),
                   row("Samwise"));
    }

    /**
     * Check CREATE INDEX without name and validate the index can be dropped,
     * migrated from cql_tests.py:TestCQL.nameless_index_test()
     */
    @Test
    public void testNamelessIndex() throws Throwable
    {
        createTable(" CREATE TABLE %s (id text PRIMARY KEY, birth_year int)");

        createIndex("CREATE INDEX on %s (birth_year)");

        execute("INSERT INTO %s (id, birth_year) VALUES ('Tom', 42)");
        execute("INSERT INTO %s (id, birth_year) VALUES ('Paul', 24)");
        execute("INSERT INTO %s (id, birth_year) VALUES ('Bob', 42)");

        assertRows(execute("SELECT id FROM %s WHERE birth_year = 42"),
                   row("Tom"),
                   row("Bob"));

        execute("DROP INDEX %s_birth_year_idx");

        assertInvalid("SELECT id FROM users WHERE birth_year = 42");
    }

    /**
     * Test range queries with 2ndary indexes (#4257),
     * migrated from cql_tests.py:TestCQL.range_query_2ndary_test()
     */
    @Test
    public void testRangeQuery() throws Throwable
    {
        createTable("CREATE TABLE %s (id int primary key, row int, setid int)");
        createIndex("CREATE INDEX indextest_setid_idx ON %s (setid)");

        execute("INSERT INTO %s (id, row, setid) VALUES (?, ?, ?)", 0, 0, 0);
        execute("INSERT INTO %s (id, row, setid) VALUES (?, ?, ?)", 1, 1, 0);
        execute("INSERT INTO %s (id, row, setid) VALUES (?, ?, ?)", 2, 2, 0);
        execute("INSERT INTO %s (id, row, setid) VALUES (?, ?, ?)", 3, 3, 0);

        assertInvalid("SELECT * FROM %s WHERE setid = 0 AND row < 1");

        assertRows(execute("SELECT * FROM %s WHERE setid = 0 AND row < 1 ALLOW FILTERING"),
                   row(0, 0, 0));
    }

    /**
     * Check for unknown compression parameters options (#4266),
     * migrated from cql_tests.py:TestCQL.compression_option_validation_test()
     */
    @Test
    public void testUnknownCompressionOptions() throws Throwable
    {
        String tableName = createTableName();
        assertInvalidThrow(SyntaxException.class, String.format("CREATE TABLE %s (key varchar PRIMARY KEY, password varchar, gender varchar) WITH compression_parameters:sstable_compressor = 'DeflateCompressor'", tableName));

        assertInvalidThrow(ConfigurationException.class, String.format("CREATE TABLE %s (key varchar PRIMARY KEY, password varchar, gender varchar) WITH compression = { 'sstable_compressor': 'DeflateCompressor' }",
                                                                       tableName));
    }

    /**
     * Check one can use arbitrary name for datacenter when creating keyspace (#4278),
     * migrated from cql_tests.py:TestCQL.keyspace_creation_options_test()
     */
    @Test
    public void testDataCenterName() throws Throwable
    {
       execute("CREATE KEYSPACE Foo WITH replication = { 'class' : 'NetworkTopologyStrategy', 'us-east' : 1, 'us-west' : 1 };");
    }

    /**
     * Migrated from cql_tests.py:TestCQL.indexes_composite_test()
     */
    @Test
    public void testIndexOnComposite() throws Throwable
    {
        String tableName = createTable("CREATE TABLE %s (blog_id int, timestamp int, author text, content text, PRIMARY KEY (blog_id, timestamp))");

        execute("INSERT INTO %s (blog_id, timestamp, author, content) VALUES (?, ?, ?, ?)", 0, 0, "bob", "1st post");
        execute("INSERT INTO %s (blog_id, timestamp, author, content) VALUES (?, ?, ?, ?)", 0, 1, "tom", "2nd post");
        execute("INSERT INTO %s (blog_id, timestamp, author, content) VALUES (?, ?, ?, ?)", 0, 2, "bob", "3rd post");
        execute("INSERT INTO %s (blog_id, timestamp, author, content) VALUES (?, ?, ?, ?)", 0, 3, "tom", "4th post");
        execute("INSERT INTO %s (blog_id, timestamp, author, content) VALUES (?, ?, ?, ?)", 1, 0, "bob", "5th post");

        createIndex("CREATE INDEX authoridx ON %s (author)");

        assertTrue(waitForIndex(keyspace(), tableName, "authoridx"));

        assertRows(execute("SELECT blog_id, timestamp FROM %s WHERE author = 'bob'"),
                   row(1, 0),
                   row(0, 0),
                   row(0, 2));

        execute("INSERT INTO %s (blog_id, timestamp, author, content) VALUES (?, ?, ?, ?)", 1, 1, "tom", "6th post");
        execute("INSERT INTO %s (blog_id, timestamp, author, content) VALUES (?, ?, ?, ?)", 1, 2, "tom", "7th post");
        execute("INSERT INTO %s (blog_id, timestamp, author, content) VALUES (?, ?, ?, ?)", 1, 3, "bob", "8th post");

        assertRows(execute("SELECT blog_id, timestamp FROM %s WHERE author = 'bob'"),
                   row(1, 0),
                   row(1, 3),
                   row(0, 0),
                   row(0, 2));

        execute("DELETE FROM %s WHERE blog_id = 0 AND timestamp = 2");

        assertRows(execute("SELECT blog_id, timestamp FROM %s WHERE author = 'bob'"),
                   row(1, 0),
                   row(1, 3),
                   row(0, 0));
    }

    /**
     * Test for the validation bug of #4709,
     * migrated from cql_tests.py:TestCQL.refuse_in_with_indexes_test()
     */
    @Test
    public void testInvalidIndexSelect() throws Throwable
    {
        createTable("create table %s (pk varchar primary key, col1 varchar, col2 varchar)");
        createIndex("create index on %s (col1)");
        createIndex("create index on %s (col2)");

        execute("insert into %s (pk, col1, col2) values ('pk1','foo1','bar1')");
        execute("insert into %s (pk, col1, col2) values ('pk1a','foo1','bar1')");
        execute("insert into %s (pk, col1, col2) values ('pk1b','foo1','bar1')");
        execute("insert into %s (pk, col1, col2) values ('pk1c','foo1','bar1')");
        execute("insert into %s (pk, col1, col2) values ('pk2','foo2','bar2')");
        execute("insert into %s (pk, col1, col2) values ('pk3','foo3','bar3')");
        assertInvalid("select * from %s where col2 in ('bar1', 'bar2')");

        //Migrated from cql_tests.py:TestCQL.bug_6050_test()
        createTable("CREATE TABLE %s (k int PRIMARY KEY, a int, b int)");

        createIndex("CREATE INDEX ON %s (a)");
        assertInvalid("SELECT * FROM %s WHERE a = 3 AND b IN (1, 3)");

    }

    /**
     * Migrated from cql_tests.py:TestCQL.edge_2i_on_complex_pk_test()
     */
    @Test
    public void testIndexesOnComplexPrimaryKey() throws Throwable
    {
        createTable("CREATE TABLE %s (pk0 int, pk1 int, ck0 int, ck1 int, ck2 int, value int, PRIMARY KEY ((pk0, pk1), ck0, ck1, ck2))");

        execute("CREATE INDEX ON %s (pk0)");
        execute("CREATE INDEX ON %s (ck0)");
        execute("CREATE INDEX ON %s (ck1)");
        execute("CREATE INDEX ON %s (ck2)");

        execute("INSERT INTO %s (pk0, pk1, ck0, ck1, ck2, value) VALUES (0, 1, 2, 3, 4, 5)");
        execute("INSERT INTO %s (pk0, pk1, ck0, ck1, ck2, value) VALUES (1, 2, 3, 4, 5, 0)");
        execute("INSERT INTO %s (pk0, pk1, ck0, ck1, ck2, value) VALUES (2, 3, 4, 5, 0, 1)");
        execute("INSERT INTO %s (pk0, pk1, ck0, ck1, ck2, value) VALUES (3, 4, 5, 0, 1, 2)");
        execute("INSERT INTO %s (pk0, pk1, ck0, ck1, ck2, value) VALUES (4, 5, 0, 1, 2, 3)");
        execute("INSERT INTO %s (pk0, pk1, ck0, ck1, ck2, value) VALUES (5, 0, 1, 2, 3, 4)");

        assertRows(execute("SELECT value FROM %s WHERE pk0 = 2"),
                   row(1));

        assertRows(execute("SELECT value FROM %s WHERE ck0 = 0"),
                   row(3));

        assertRows(execute("SELECT value FROM %s WHERE pk0 = 3 AND pk1 = 4 AND ck1 = 0"),
                   row(2));

        assertRows(execute("SELECT value FROM %s WHERE pk0 = 5 AND pk1 = 0 AND ck0 = 1 AND ck2 = 3 ALLOW FILTERING"),
                   row(4));
    }

    /**
     * Test for CASSANDRA-5240,
     * migrated from cql_tests.py:TestCQL.bug_5240_test()
     */
    @Test
    public void testIndexOnCompoundRowKey() throws Throwable
    {
        createTable("CREATE TABLE %s (interval text, seq int, id int, severity int, PRIMARY KEY ((interval, seq), id) ) WITH CLUSTERING ORDER BY (id DESC)");

        execute("CREATE INDEX ON %s (severity)");

        execute("insert into %s (interval, seq, id , severity) values('t',1, 1, 1)");
        execute("insert into %s (interval, seq, id , severity) values('t',1, 2, 1)");
        execute("insert into %s (interval, seq, id , severity) values('t',1, 3, 2)");
        execute("insert into %s (interval, seq, id , severity) values('t',1, 4, 3)");
        execute("insert into %s (interval, seq, id , severity) values('t',2, 1, 3)");
        execute("insert into %s (interval, seq, id , severity) values('t',2, 2, 3)");
        execute("insert into %s (interval, seq, id , severity) values('t',2, 3, 1)");
        execute("insert into %s (interval, seq, id , severity) values('t',2, 4, 2)");

        assertRows(execute("select * from %s where severity = 3 and interval = 't' and seq =1"),
                   row("t", 1, 4, 3));
    }

    /**
     * Migrated from cql_tests.py:TestCQL.secondary_index_counters()
     */
    @Test
    public void testIndexOnCountersInvalid() throws Throwable
    {
        createTable("CREATE TABLE %s (k int PRIMARY KEY, c counter)");
        assertInvalid("CREATE INDEX ON test(c)");
    }

    /**
     * Migrated from cql_tests.py:TestCQL.collection_indexing_test()
     */
    @Test
    public void testIndexOnCollections() throws Throwable
    {
        createTable(" CREATE TABLE %s ( k int, v int, l list<int>, s set<text>, m map<text, int>, PRIMARY KEY (k, v))");

        createIndex("CREATE INDEX ON %s (l)");
        createIndex("CREATE INDEX ON %s (s)");
        createIndex("CREATE INDEX ON %s (m)");

        execute("INSERT INTO %s (k, v, l, s, m) VALUES (0, 0, [1, 2],    {'a'},      {'a' : 1})");
        execute("INSERT INTO %s (k, v, l, s, m) VALUES (0, 1, [3, 4],    {'b', 'c'}, {'a' : 1, 'b' : 2})");
        execute("INSERT INTO %s (k, v, l, s, m) VALUES (0, 2, [1],       {'a', 'c'}, {'c' : 3})");
        execute("INSERT INTO %s (k, v, l, s, m) VALUES (1, 0, [1, 2, 4], {},         {'b' : 1})");
        execute("INSERT INTO %s (k, v, l, s, m) VALUES (1, 1, [4, 5],    {'d'},      {'a' : 1, 'b' : 3})");

        // lists
        assertRows(execute("SELECT k, v FROM %s WHERE l CONTAINS 1"), row(1, 0), row(0, 0), row(0, 2));
        assertRows(execute("SELECT k, v FROM %s WHERE k = 0 AND l CONTAINS 1"), row(0, 0), row(0, 2));
        assertRows(execute("SELECT k, v FROM %s WHERE l CONTAINS 2"), row(1, 0), row(0, 0));
        assertEmpty(execute("SELECT k, v FROM %s WHERE l CONTAINS 6"));

        // sets
        assertRows(execute("SELECT k, v FROM %s WHERE s CONTAINS 'a'"), row(0, 0), row(0, 2));
        assertRows(execute("SELECT k, v FROM %s WHERE k = 0 AND s CONTAINS 'a'"), row(0, 0), row(0, 2));
        assertRows(execute("SELECT k, v FROM %s WHERE s CONTAINS 'd'"), row(1, 1));
        assertEmpty(execute("SELECT k, v FROM %s  WHERE s CONTAINS 'e'"));

        // maps
        assertRows(execute("SELECT k, v FROM %s WHERE m CONTAINS 1"), row(1, 0), row(1, 1), row(0, 0), row(0, 1));
        assertRows(execute("SELECT k, v FROM %s WHERE k = 0 AND m CONTAINS 1"), row(0, 0), row(0, 1));
        assertRows(execute("SELECT k, v FROM %s WHERE m CONTAINS 2"), row(0, 1));
        assertEmpty(execute("SELECT k, v FROM %s  WHERE m CONTAINS 4"));
    }

    @Test
    public void testSelectOnMultiIndexOnCollectionsWithNull() throws Throwable
    {
        createTable(" CREATE TABLE %s ( k int, v int, x text, l list<int>, s set<text>, m map<text, int>, PRIMARY KEY (k, v))");

        createIndex("CREATE INDEX ON %s (x)");
        createIndex("CREATE INDEX ON %s (v)");
        createIndex("CREATE INDEX ON %s (s)");
        createIndex("CREATE INDEX ON %s (m)");


        execute("INSERT INTO %s (k, v, x, l, s, m) VALUES (0, 0, 'x', [1, 2],    {'a'},      {'a' : 1})");
        execute("INSERT INTO %s (k, v, x, l, s, m) VALUES (0, 1, 'x', [3, 4],    {'b', 'c'}, {'a' : 1, 'b' : 2})");
        execute("INSERT INTO %s (k, v, x, l, s, m) VALUES (0, 2, 'x', [1],       {'a', 'c'}, {'c' : 3})");
        execute("INSERT INTO %s (k, v, x, l, s, m) VALUES (1, 0, 'x', [1, 2, 4], {},         {'b' : 1})");
        execute("INSERT INTO %s (k, v, x, l, s, m) VALUES (1, 1, 'x', [4, 5],    {'d'},      {'a' : 1, 'b' : 3})");
        execute("INSERT INTO %s (k, v, x, l, s, m) VALUES (1, 2, 'x', null,      null,       null)");

        beforeAndAfterFlush(() -> {
            // lists
            assertRows(execute("SELECT k, v FROM %s WHERE x = 'x' AND l CONTAINS 1 ALLOW FILTERING"), row(1, 0), row(0, 0), row(0, 2));
            assertRows(execute("SELECT k, v FROM %s WHERE x = 'x' AND k = 0 AND l CONTAINS 1 ALLOW FILTERING"), row(0, 0), row(0, 2));
            assertRows(execute("SELECT k, v FROM %s WHERE x = 'x' AND l CONTAINS 2 ALLOW FILTERING"), row(1, 0), row(0, 0));
            assertEmpty(execute("SELECT k, v FROM %s WHERE x = 'x' AND l CONTAINS 6 ALLOW FILTERING"));

            // sets
            assertRows(execute("SELECT k, v FROM %s WHERE x = 'x' AND s CONTAINS 'a' ALLOW FILTERING" ), row(0, 0), row(0, 2));
            assertRows(execute("SELECT k, v FROM %s WHERE x = 'x' AND k = 0 AND s CONTAINS 'a' ALLOW FILTERING"), row(0, 0), row(0, 2));
            assertRows(execute("SELECT k, v FROM %s WHERE x = 'x' AND s CONTAINS 'd' ALLOW FILTERING"), row(1, 1));
            assertEmpty(execute("SELECT k, v FROM %s  WHERE x = 'x' AND s CONTAINS 'e' ALLOW FILTERING"));

            // maps
            assertRows(execute("SELECT k, v FROM %s WHERE x = 'x' AND m CONTAINS 1 ALLOW FILTERING"), row(1, 0), row(1, 1), row(0, 0), row(0, 1));
            assertRows(execute("SELECT k, v FROM %s WHERE x = 'x' AND k = 0 AND m CONTAINS 1 ALLOW FILTERING"), row(0, 0), row(0, 1));
            assertRows(execute("SELECT k, v FROM %s WHERE x = 'x' AND m CONTAINS 2 ALLOW FILTERING"), row(0, 1));
            assertEmpty(execute("SELECT k, v FROM %s  WHERE x = 'x' AND m CONTAINS 4 ALLOW FILTERING"));
        });
    }

    /**
     * Migrated from cql_tests.py:TestCQL.map_keys_indexing()
     */
    @Test
    public void testIndexOnMapKeys() throws Throwable
    {
        createTable("CREATE TABLE %s (k int, v int, m map<text, int>, PRIMARY KEY (k, v))");

        createIndex("CREATE INDEX ON %s(keys(m))");

        execute("INSERT INTO %s (k, v, m) VALUES (0, 0, {'a' : 1})");
        execute("INSERT INTO %s (k, v, m) VALUES (0, 1, {'a' : 1, 'b' : 2})");
        execute("INSERT INTO %s (k, v, m) VALUES (0, 2, {'c' : 3})");
        execute("INSERT INTO %s (k, v, m) VALUES (1, 0, {'b' : 1})");
        execute("INSERT INTO %s (k, v, m) VALUES (1, 1, {'a' : 1, 'b' : 3})");

        // maps
        assertRows(execute("SELECT k, v FROM %s WHERE m CONTAINS KEY 'a'"), row(1, 1), row(0, 0), row(0, 1));
        assertRows(execute("SELECT k, v FROM %s WHERE k = 0 AND m CONTAINS KEY 'a'"), row(0, 0), row(0, 1));
        assertRows(execute("SELECT k, v FROM %s WHERE m CONTAINS KEY 'c'"), row(0, 2));
        assertEmpty(execute("SELECT k, v FROM %s  WHERE m CONTAINS KEY 'd'"));
    }

    /**
     * Test for #6950 bug,
     * migrated from cql_tests.py:TestCQL.key_index_with_reverse_clustering()
     */
    @Test
    public void testIndexOnKeyWithReverseClustering() throws Throwable
    {
        createTable("CREATE TABLE %s (k1 int, k2 int, v int, PRIMARY KEY ((k1, k2), v) ) WITH CLUSTERING ORDER BY (v DESC)");

        createIndex("CREATE INDEX ON %s (k2)");

        execute("INSERT INTO %s (k1, k2, v) VALUES (0, 0, 1)");
        execute("INSERT INTO %s (k1, k2, v) VALUES (0, 1, 2)");
        execute("INSERT INTO %s (k1, k2, v) VALUES (0, 0, 3)");
        execute("INSERT INTO %s (k1, k2, v) VALUES (1, 0, 4)");
        execute("INSERT INTO %s (k1, k2, v) VALUES (1, 1, 5)");
        execute("INSERT INTO %s (k1, k2, v) VALUES (2, 0, 7)");
        execute("INSERT INTO %s (k1, k2, v) VALUES (2, 1, 8)");
        execute("INSERT INTO %s (k1, k2, v) VALUES (3, 0, 1)");

        assertRows(execute("SELECT * FROM %s WHERE k2 = 0 AND v >= 2 ALLOW FILTERING"),
                   row(2, 0, 7),
                   row(0, 0, 3),
                   row(1, 0, 4));
    }

    /**
     * Test for CASSANDRA-6612,
     * migrated from cql_tests.py:TestCQL.bug_6612_test()
     */
    @Test
    public void testSelectCountOnIndexedColumn() throws Throwable
    {
        createTable("CREATE TABLE %s (username text, session_id text, app_name text, account text, last_access timestamp, created_on timestamp, PRIMARY KEY (username, session_id, app_name, account))");

        createIndex("create index ON %s (app_name)");
        createIndex("create index ON %s (last_access)");

        assertRows(execute("select count(*) from %s where app_name='foo' and account='bar' and last_access > 4 allow filtering"), row(0L));

        execute("insert into %s (username, session_id, app_name, account, last_access, created_on) values ('toto', 'foo', 'foo', 'bar', 12, 13)");

        assertRows(execute("select count(*) from %s where app_name='foo' and account='bar' and last_access > 4 allow filtering"), row(1L));
    }

    @Test
    public void testSyntaxVariationsForIndexOnCollectionsValue() throws Throwable
    {
        createTable("CREATE TABLE %s (k int, m map<int, int>, l list<int>, s set<int>, PRIMARY KEY (k))");
        createAndDropCollectionValuesIndex("m");
        createAndDropCollectionValuesIndex("l");
        createAndDropCollectionValuesIndex("s");
    }

    private void createAndDropCollectionValuesIndex(String columnName) throws Throwable
    {
        String indexName = columnName + "_idx";
        SecondaryIndexManager indexManager = getCurrentColumnFamilyStore().indexManager;
        createIndex(String.format("CREATE INDEX %s on %%s(%s)", indexName, columnName));
        IndexMetadata indexDef = indexManager.getIndexByName(indexName).getIndexMetadata();
        assertEquals(String.format("values(%s)", columnName), indexDef.options.get(IndexTarget.TARGET_OPTION_NAME));
        dropIndex(String.format("DROP INDEX %s.%s", KEYSPACE, indexName));
        assertFalse(indexManager.hasIndexes());
        createIndex(String.format("CREATE INDEX %s on %%s(values(%s))", indexName, columnName));
        assertEquals(indexDef, indexManager.getIndexByName(indexName).getIndexMetadata());
        dropIndex(String.format("DROP INDEX %s.%s", KEYSPACE, indexName));
    }

    @Test
    public void testCreateIndexWithQuotedColumnNames() throws Throwable
    {
        createTable("CREATE TABLE %s (" +
                    " k int," +
                    " v int, " +
                    " lower_case_map map<int, int>," +
                    " \"MixedCaseMap\" map<int, int>," +
                    " lower_case_frozen_list frozen<list<int>>," +
                    " \"UPPER_CASE_FROZEN_LIST\" frozen<list<int>>," +
                    " \"set name with spaces\" set<int>," +
                    " \"column_name_with\"\"escaped quote\" int," +
                    " PRIMARY KEY (k))");

        createAndDropIndexWithQuotedColumnIdentifier("\"v\"");
        createAndDropIndexWithQuotedColumnIdentifier("keys(\"lower_case_map\")");
        createAndDropIndexWithQuotedColumnIdentifier("keys(\"MixedCaseMap\")");
        createAndDropIndexWithQuotedColumnIdentifier("full(\"lower_case_frozen_list\")");
        createAndDropIndexWithQuotedColumnIdentifier("full(\"UPPER_CASE_FROZEN_LIST\")");
        createAndDropIndexWithQuotedColumnIdentifier("values(\"set name with spaces\")");
        createAndDropIndexWithQuotedColumnIdentifier("\"column_name_with\"\"escaped quote\"");
    }

    private void createAndDropIndexWithQuotedColumnIdentifier(String target) throws Throwable
    {
        String indexName = "test_mixed_case_idx";
        createIndex(String.format("CREATE INDEX %s ON %%s(%s)", indexName, target));
        SecondaryIndexManager indexManager = getCurrentColumnFamilyStore().indexManager;
        IndexMetadata indexDef = indexManager.getIndexByName(indexName).getIndexMetadata();
        dropIndex(String.format("DROP INDEX %s.%s", KEYSPACE, indexName));
        // verify we can re-create the index using the target string
        createIndex(String.format("CREATE INDEX %s ON %%s(%s)",
                                  indexName, indexDef.options.get(IndexTarget.TARGET_OPTION_NAME)));
        assertEquals(indexDef, indexManager.getIndexByName(indexName).getIndexMetadata());
        dropIndex(String.format("DROP INDEX %s.%s", KEYSPACE, indexName));
    }


    /**
     * Test for CASSANDRA-5732, Can not query secondary index
     * migrated from cql_tests.py:TestCQL.bug_5732_test(),
     * which was executing with a row cache size of 100 MB
     * and restarting the node, here we just cleanup the cache.
     */
    @Test
    public void testCanQuerySecondaryIndex() throws Throwable
    {
        String tableName = createTable("CREATE TABLE %s (k int PRIMARY KEY, v int,)");

        execute("ALTER TABLE %s WITH CACHING = { 'keys': 'ALL', 'rows_per_partition': 'ALL' }");
        execute("INSERT INTO %s (k,v) VALUES (0,0)");
        execute("INSERT INTO %s (k,v) VALUES (1,1)");

        createIndex("CREATE INDEX testindex on %s (v)");
        assertTrue(waitForIndex(keyspace(), tableName, "testindex"));

        assertRows(execute("SELECT k FROM %s WHERE v = 0"), row(0));
        cleanupCache();
        assertRows(execute("SELECT k FROM %s WHERE v = 0"), row(0));
    }

    // CASSANDRA-8280/8081
    // reject updates with indexed values where value > 64k
    // make sure we check conditional and unconditional statements,
    // both singly and in batches (CASSANDRA-10536)
    @Test
    public void testIndexOnCompositeValueOver64k() throws Throwable
    {
        createTable("CREATE TABLE %s(a int, b int, c blob, PRIMARY KEY (a))");
        createIndex("CREATE INDEX ON %s(c)");
        failInsert("INSERT INTO %s (a, b, c) VALUES (0, 0, ?)", ByteBuffer.allocate(TOO_BIG));
        failInsert("INSERT INTO %s (a, b, c) VALUES (0, 0, ?) IF NOT EXISTS", ByteBuffer.allocate(TOO_BIG));
        failInsert("BEGIN BATCH\n" +
                   "INSERT INTO %s (a, b, c) VALUES (0, 0, ?);\n" +
                   "APPLY BATCH",
                   ByteBuffer.allocate(TOO_BIG));
        failInsert("BEGIN BATCH\n" +
                   "INSERT INTO %s (a, b, c) VALUES (0, 0, ?) IF NOT EXISTS;\n" +
                   "APPLY BATCH",
                   ByteBuffer.allocate(TOO_BIG));
    }

    @Test
    public void testCompactTableWithValueOver64k() throws Throwable
    {
        createTable("CREATE TABLE %s(a int, b blob, PRIMARY KEY (a)) WITH COMPACT STORAGE");
        createIndex("CREATE INDEX ON %s(b)");
        failInsert("INSERT INTO %s (a, b) VALUES (0, ?)", ByteBuffer.allocate(TOO_BIG));
        failInsert("INSERT INTO %s (a, b) VALUES (0, ?) IF NOT EXISTS", ByteBuffer.allocate(TOO_BIG));
        failInsert("BEGIN BATCH\n" +
                   "INSERT INTO %s (a, b) VALUES (0, ?);\n" +
                   "APPLY BATCH",
                   ByteBuffer.allocate(TOO_BIG));
        failInsert("BEGIN BATCH\n" +
                   "INSERT INTO %s (a, b) VALUES (0, ?) IF NOT EXISTS;\n" +
                   "APPLY BATCH",
                   ByteBuffer.allocate(TOO_BIG));
    }

    @Test
    public void testIndexOnPartitionKeyInsertValueOver64k() throws Throwable
    {
        createTable("CREATE TABLE %s(a int, b int, c blob, PRIMARY KEY ((a, b)))");
        createIndex("CREATE INDEX ON %s(a)");
        succeedInsert("INSERT INTO %s (a, b, c) VALUES (0, 0, ?) IF NOT EXISTS", ByteBuffer.allocate(TOO_BIG));
        succeedInsert("INSERT INTO %s (a, b, c) VALUES (0, 0, ?)", ByteBuffer.allocate(TOO_BIG));
        succeedInsert("BEGIN BATCH\n" +
                      "INSERT INTO %s (a, b, c) VALUES (0, 0, ?);\n" +
                      "APPLY BATCH", ByteBuffer.allocate(TOO_BIG));

        // the indexed value passes validation, but the batch size will
        // exceed the default failure threshold, so temporarily raise it
        // (the non-conditional batch doesn't hit this because
        // BatchStatement::executeInternal skips the size check but CAS
        // path does not)
        long batchSizeThreshold = DatabaseDescriptor.getBatchSizeFailThreshold();
        try
        {
            DatabaseDescriptor.setBatchSizeFailThresholdInKB( (TOO_BIG / 1024) * 2);
            succeedInsert("BEGIN BATCH\n" +
                          "INSERT INTO %s (a, b, c) VALUES (1, 1, ?) IF NOT EXISTS;\n" +
                          "APPLY BATCH", ByteBuffer.allocate(TOO_BIG));
        }
        finally
        {
            DatabaseDescriptor.setBatchSizeFailThresholdInKB((int) (batchSizeThreshold / 1024));
        }
    }

    @Test
    public void testIndexOnClusteringColumnInsertValueOver64k() throws Throwable
    {
        createTable("CREATE TABLE %s(a int, b int, c blob, PRIMARY KEY (a, b))");
        createIndex("CREATE INDEX ON %s(b)");
        succeedInsert("INSERT INTO %s (a, b, c) VALUES (0, 0, ?) IF NOT EXISTS", ByteBuffer.allocate(TOO_BIG));
        succeedInsert("INSERT INTO %s (a, b, c) VALUES (0, 0, ?)", ByteBuffer.allocate(TOO_BIG));
        succeedInsert("BEGIN BATCH\n" +
                      "INSERT INTO %s (a, b, c) VALUES (0, 0, ?);\n" +
                      "APPLY BATCH", ByteBuffer.allocate(TOO_BIG));

        // the indexed value passes validation, but the batch size will
        // exceed the default failure threshold, so temporarily raise it
        // (the non-conditional batch doesn't hit this because
        // BatchStatement::executeInternal skips the size check but CAS
        // path does not)
        long batchSizeThreshold = DatabaseDescriptor.getBatchSizeFailThreshold();
        try
        {
            DatabaseDescriptor.setBatchSizeFailThresholdInKB( (TOO_BIG / 1024) * 2);
            succeedInsert("BEGIN BATCH\n" +
                          "INSERT INTO %s (a, b, c) VALUES (1, 1, ?) IF NOT EXISTS;\n" +
                          "APPLY BATCH", ByteBuffer.allocate(TOO_BIG));
        }
        finally
        {
            DatabaseDescriptor.setBatchSizeFailThresholdInKB((int)(batchSizeThreshold / 1024));
        }
    }

    @Test
    public void testIndexOnFullCollectionEntryInsertCollectionValueOver64k() throws Throwable
    {
        createTable("CREATE TABLE %s(a int, b frozen<map<int, blob>>, PRIMARY KEY (a))");
        createIndex("CREATE INDEX ON %s(full(b))");
        Map<Integer, ByteBuffer> map = new HashMap<>();
        map.put(0, ByteBuffer.allocate(1024 * 65));
        failInsert("INSERT INTO %s (a, b) VALUES (0, ?)", map);
        failInsert("INSERT INTO %s (a, b) VALUES (0, ?) IF NOT EXISTS", map);
        failInsert("BEGIN BATCH\n" +
                   "INSERT INTO %s (a, b) VALUES (0, ?);\n" +
                   "APPLY BATCH", map);
        failInsert("BEGIN BATCH\n" +
                   "INSERT INTO %s (a, b) VALUES (0, ?) IF NOT EXISTS;\n" +
                   "APPLY BATCH", map);
    }

    public void failInsert(String insertCQL, Object...args) throws Throwable
    {
        try
        {
            execute(insertCQL, args);
            fail("Expected statement to fail validation");
        }
        catch (Exception e)
        {
            // as expected
        }
    }

    public void succeedInsert(String insertCQL, Object...args) throws Throwable
    {
        execute(insertCQL, args);
        flush();
    }

    /**
     * Migrated from cql_tests.py:TestCQL.clustering_indexing_test()
     */
    @Test
    public void testIndexesOnClustering() throws Throwable
    {
        createTable("CREATE TABLE %s ( id1 int, id2 int, author text, time bigint, v1 text, v2 text, PRIMARY KEY ((id1, id2), author, time))");

        createIndex("CREATE INDEX ON %s (time)");
        execute("CREATE INDEX ON %s (id2)");

        execute("INSERT INTO %s (id1, id2, author, time, v1, v2) VALUES(0, 0, 'bob', 0, 'A', 'A')");
        execute("INSERT INTO %s (id1, id2, author, time, v1, v2) VALUES(0, 0, 'bob', 1, 'B', 'B')");
        execute("INSERT INTO %s (id1, id2, author, time, v1, v2) VALUES(0, 1, 'bob', 2, 'C', 'C')");
        execute("INSERT INTO %s (id1, id2, author, time, v1, v2) VALUES(0, 0, 'tom', 0, 'D', 'D')");
        execute("INSERT INTO %s (id1, id2, author, time, v1, v2) VALUES(0, 1, 'tom', 1, 'E', 'E')");

        assertRows(execute("SELECT v1 FROM %s WHERE time = 1"),
                   row("B"), row("E"));

        assertRows(execute("SELECT v1 FROM %s WHERE id2 = 1"),
                   row("C"), row("E"));

        assertRows(execute("SELECT v1 FROM %s WHERE id1 = 0 AND id2 = 0 AND author = 'bob' AND time = 0"),
                   row("A"));

        // Test for CASSANDRA-8206
        execute("UPDATE %s SET v2 = null WHERE id1 = 0 AND id2 = 0 AND author = 'bob' AND time = 1");

        assertRows(execute("SELECT v1 FROM %s WHERE id2 = 0"),
                   row("A"), row("B"), row("D"));

        assertRows(execute("SELECT v1 FROM %s WHERE time = 1"),
                   row("B"), row("E"));
    }

    /**
     * Migrated from cql_tests.py:TestCQL.invalid_clustering_indexing_test()
     */
    @Test
    public void testIndexesOnClusteringInvalid() throws Throwable
    {
        createTable("CREATE TABLE %s (a int, b int, c int, d int, PRIMARY KEY ((a, b))) WITH COMPACT STORAGE");
        assertInvalid("CREATE INDEX ON %s (a)");
        assertInvalid("CREATE INDEX ON %s (b)");

        createTable("CREATE TABLE %s (a int, b int, c int, PRIMARY KEY (a, b)) WITH COMPACT STORAGE");
        assertInvalid("CREATE INDEX ON %s (a)");
        assertInvalid("CREATE INDEX ON %s (b)");
        assertInvalid("CREATE INDEX ON %s (c)");

        createTable("CREATE TABLE %s (a int, b int, c int static , PRIMARY KEY (a, b))");
        assertInvalid("CREATE INDEX ON %s (c)");
    }

    @Test
    public void testMultipleIndexesOnOneColumn() throws Throwable
    {
        String indexClassName = StubIndex.class.getName();
        createTable("CREATE TABLE %s (a int, b int, c int, PRIMARY KEY ((a), b))");
        // uses different options otherwise the two indexes are considered duplicates
        createIndex(String.format("CREATE CUSTOM INDEX c_idx_1 ON %%s(c) USING '%s' WITH OPTIONS = {'foo':'a'}", indexClassName));
        createIndex(String.format("CREATE CUSTOM INDEX c_idx_2 ON %%s(c) USING '%s' WITH OPTIONS = {'foo':'b'}", indexClassName));

        ColumnFamilyStore cfs = getCurrentColumnFamilyStore();
        CFMetaData cfm = cfs.metadata;
        StubIndex index1 = (StubIndex)cfs.indexManager.getIndex(cfm.getIndexes()
                                                                   .get("c_idx_1")
                                                                   .orElseThrow(throwAssert("index not found")));
        StubIndex index2 = (StubIndex)cfs.indexManager.getIndex(cfm.getIndexes()
                                                                   .get("c_idx_2")
                                                                   .orElseThrow(throwAssert("index not found")));
        Object[] row1a = row(0, 0, 0);
        Object[] row1b = row(0, 0, 1);
        Object[] row2 = row(2, 2, 2);
        execute("INSERT INTO %s (a, b, c) VALUES (?, ?, ?)", row1a);
        execute("INSERT INTO %s (a, b, c) VALUES (?, ?, ?)", row1b);
        execute("INSERT INTO %s (a, b, c) VALUES (?, ?, ?)", row2);

        assertEquals(2, index1.rowsInserted.size());
        assertColumnValue(0, "c", index1.rowsInserted.get(0), cfm);
        assertColumnValue(2, "c", index1.rowsInserted.get(1), cfm);

        assertEquals(2, index2.rowsInserted.size());
        assertColumnValue(0, "c", index2.rowsInserted.get(0), cfm);
        assertColumnValue(2, "c", index2.rowsInserted.get(1), cfm);

        assertEquals(1, index1.rowsUpdated.size());
        assertColumnValue(0, "c", index1.rowsUpdated.get(0).left, cfm);
        assertColumnValue(1, "c", index1.rowsUpdated.get(0).right, cfm);

        assertEquals(1, index2.rowsUpdated.size());
        assertColumnValue(0, "c", index2.rowsUpdated.get(0).left, cfm);
        assertColumnValue(1, "c", index2.rowsUpdated.get(0).right, cfm);
    }

    @Test
    public void testDeletions() throws Throwable
    {
        // Test for bugs like CASSANDRA-10694.  These may not be readily visible with the built-in secondary index
        // implementation because of the stale entry handling.

        String indexClassName = StubIndex.class.getName();
        createTable("CREATE TABLE %s (a int, b int, c int, PRIMARY KEY ((a), b))");
        createIndex(String.format("CREATE CUSTOM INDEX c_idx ON %%s(c) USING '%s'", indexClassName));

        ColumnFamilyStore cfs = getCurrentColumnFamilyStore();
        CFMetaData cfm = cfs.metadata;
        StubIndex index1 = (StubIndex) cfs.indexManager.getIndex(cfm.getIndexes()
                .get("c_idx")
                .orElseThrow(throwAssert("index not found")));

        execute("INSERT INTO %s (a, b, c) VALUES (?, ?, ?) USING TIMESTAMP 1", 0, 0, 0);
        assertEquals(1, index1.rowsInserted.size());

        execute("DELETE FROM %s USING TIMESTAMP 2 WHERE a = ? AND b = ?", 0, 0);
        assertEquals(1, index1.rowsUpdated.size());
        Pair<Row, Row> update = index1.rowsUpdated.get(0);
        Row existingRow = update.left;
        Row newRow = update.right;

        // check the existing row from the update call
        assertTrue(existingRow.deletion().isLive());
        assertEquals(DeletionTime.LIVE, existingRow.deletion().time());
        assertEquals(1L, existingRow.primaryKeyLivenessInfo().timestamp());

        // check the new row from the update call
        assertFalse(newRow.deletion().isLive());
        assertEquals(2L, newRow.deletion().time().markedForDeleteAt());
        assertFalse(newRow.cells().iterator().hasNext());

        // delete the same row again
        execute("DELETE FROM %s USING TIMESTAMP 3 WHERE a = ? AND b = ?", 0, 0);
        assertEquals(2, index1.rowsUpdated.size());
        update = index1.rowsUpdated.get(1);
        existingRow = update.left;
        newRow = update.right;

        // check the new row from the update call
        assertFalse(existingRow.deletion().isLive());
        assertEquals(2L, existingRow.deletion().time().markedForDeleteAt());
        assertFalse(existingRow.cells().iterator().hasNext());

        // check the new row from the update call
        assertFalse(newRow.deletion().isLive());
        assertEquals(3L, newRow.deletion().time().markedForDeleteAt());
        assertFalse(newRow.cells().iterator().hasNext());
    }

    @Test
    public void testUpdatesToMemtableData() throws Throwable
    {
        // verify the contract specified by Index.Indexer::updateRow(oldRowData, newRowData),
        // when a row in the memtable is updated, the indexer should be informed of:
        // * new columns
        // * removed columns
        // * columns whose value, timestamp or ttl have been modified.
        // Any columns which are unchanged by the update are not passed to the Indexer
        // Note that for simplicity this test resets the index between each scenario
        createTable("CREATE TABLE %s (k int, c int, v1 int, v2 int, PRIMARY KEY (k,c))");
        createIndex(String.format("CREATE CUSTOM INDEX test_index ON %%s() USING '%s'", StubIndex.class.getName()));
        execute("INSERT INTO %s (k, c, v1, v2) VALUES (0, 0, 0, 0) USING TIMESTAMP 0");

        ColumnDefinition v1 = getCurrentColumnFamilyStore().metadata.getColumnDefinition(new ColumnIdentifier("v1", true));
        ColumnDefinition v2 = getCurrentColumnFamilyStore().metadata.getColumnDefinition(new ColumnIdentifier("v2", true));

        StubIndex index = (StubIndex)getCurrentColumnFamilyStore().indexManager.getIndexByName("test_index");
        assertEquals(1, index.rowsInserted.size());

        // Overwrite a single value, leaving the other untouched
        execute("UPDATE %s USING TIMESTAMP 1 SET v1=1 WHERE k=0 AND c=0");
        assertEquals(1, index.rowsUpdated.size());
        Row oldRow = index.rowsUpdated.get(0).left;
        assertEquals(1, oldRow.size());
        validateCell(oldRow.getCell(v1), v1, ByteBufferUtil.bytes(0), 0);
        Row newRow = index.rowsUpdated.get(0).right;
        assertEquals(1, newRow.size());
        validateCell(newRow.getCell(v1), v1, ByteBufferUtil.bytes(1), 1);
        index.reset();

        // Overwrite both values
        execute("UPDATE %s USING TIMESTAMP 2 SET v1=2, v2=2 WHERE k=0 AND c=0");
        assertEquals(1, index.rowsUpdated.size());
        oldRow = index.rowsUpdated.get(0).left;
        assertEquals(2, oldRow.size());
        validateCell(oldRow.getCell(v1), v1, ByteBufferUtil.bytes(1), 1);
        validateCell(oldRow.getCell(v2), v2, ByteBufferUtil.bytes(0), 0);
        newRow = index.rowsUpdated.get(0).right;
        assertEquals(2, newRow.size());
        validateCell(newRow.getCell(v1), v1, ByteBufferUtil.bytes(2), 2);
        validateCell(newRow.getCell(v2), v2, ByteBufferUtil.bytes(2), 2);
        index.reset();

        // Delete one value
        execute("DELETE v1 FROM %s USING TIMESTAMP 3 WHERE k=0 AND c=0");
        assertEquals(1, index.rowsUpdated.size());
        oldRow = index.rowsUpdated.get(0).left;
        assertEquals(1, oldRow.size());
        validateCell(oldRow.getCell(v1), v1, ByteBufferUtil.bytes(2), 2);
        newRow = index.rowsUpdated.get(0).right;
        assertEquals(1, newRow.size());
        Cell newCell = newRow.getCell(v1);
        assertTrue(newCell.isTombstone());
        assertEquals(3, newCell.timestamp());
        index.reset();

        // Modify the liveness of the primary key, the delta rows should contain
        // no cell data as only the pk was altered, but it should illustrate the
        // change to the liveness info
        execute("INSERT INTO %s(k, c) VALUES (0, 0) USING TIMESTAMP 4");
        assertEquals(1, index.rowsUpdated.size());
        oldRow = index.rowsUpdated.get(0).left;
        assertEquals(0, oldRow.size());
        assertEquals(0, oldRow.primaryKeyLivenessInfo().timestamp());
        newRow = index.rowsUpdated.get(0).right;
        assertEquals(0, newRow.size());
        assertEquals(4, newRow.primaryKeyLivenessInfo().timestamp());
    }

    @Test
    public void testIndexQueriesWithIndexNotReady() throws Throwable
    {
        createTable("CREATE TABLE %s (pk int, ck int, value int, PRIMARY KEY (pk, ck))");

        for (int i = 0; i < 10; i++)
            for (int j = 0; j < 10; j++)
                execute("INSERT INTO %s (pk, ck, value) VALUES (?, ?, ?)", i, j, i + j);

        createIndex("CREATE CUSTOM INDEX testIndex ON %s (value) USING '" + IndexBlockingOnInitialization.class.getName() + "'");
        try
        {
            execute("SELECT value FROM %s WHERE value = 2");
            fail();
        }
        catch (IndexNotAvailableException e)
        {
            assertTrue(true);
        }
        finally
        {
            execute("DROP index " + KEYSPACE + ".testIndex");
        }
    }

    @Test
    public void droppingIndexInvalidatesPreparedStatements() throws Throwable
    {
        createTable("CREATE TABLE %s (a int, b int, c int, PRIMARY KEY ((a), b))");
        createIndex("CREATE INDEX c_idx ON %s(c)");
        MD5Digest cqlId = prepareStatement("SELECT * FROM %s.%s WHERE c=?", false).statementId;
        Integer thriftId = prepareStatement("SELECT * FROM %s.%s WHERE c=?", true).toThriftPreparedResult().getItemId();

        assertNotNull(QueryProcessor.instance.getPrepared(cqlId));
        assertNotNull(QueryProcessor.instance.getPreparedForThrift(thriftId));

        dropIndex("DROP INDEX %s.c_idx");

        assertNull(QueryProcessor.instance.getPrepared(cqlId));
        assertNull(QueryProcessor.instance.getPreparedForThrift(thriftId));
    }

    // See CASSANDRA-11021
    @Test
    public void testIndexesOnNonStaticColumnsWhereSchemaIncludesStaticColumns() throws Throwable
    {
        createTable("CREATE TABLE %s (a int, b int, c int static, d int, PRIMARY KEY (a, b))");
        createIndex("CREATE INDEX b_idx on %s(b)");
        createIndex("CREATE INDEX d_idx on %s(d)");

        execute("INSERT INTO %s (a, b, c ,d) VALUES (0, 0, 0, 0)");
        execute("INSERT INTO %s (a, b, c, d) VALUES (1, 1, 1, 1)");
        assertRows(execute("SELECT * FROM %s WHERE b = 0"), row(0, 0, 0, 0));
        assertRows(execute("SELECT * FROM %s WHERE d = 1"), row(1, 1, 1, 1));

        execute("UPDATE %s SET c = 2 WHERE a = 0");
        execute("UPDATE %s SET c = 3, d = 4 WHERE a = 1 AND b = 1");
        assertRows(execute("SELECT * FROM %s WHERE b = 0"), row(0, 0, 2, 0));
        assertRows(execute("SELECT * FROM %s WHERE d = 4"), row(1, 1, 3, 4));

        execute("DELETE FROM %s WHERE a = 0");
        execute("DELETE FROM %s WHERE a = 1 AND b = 1");
        assertEmpty(execute("SELECT * FROM %s WHERE b = 0"));
        assertEmpty(execute("SELECT * FROM %s WHERE d = 3"));
    }

    @Test
    public void testWithEmptyRestrictionValueAndSecondaryIndex() throws Throwable
    {
        createTable("CREATE TABLE %s (pk blob, c blob, v blob, PRIMARY KEY ((pk), c))");
        createIndex("CREATE INDEX on %s(c)");
        createIndex("CREATE INDEX on %s(v)");

        execute("INSERT INTO %s (pk, c, v) VALUES (?, ?, ?)", bytes("foo123"), bytes("1"), bytes("1"));
        execute("INSERT INTO %s (pk, c, v) VALUES (?, ?, ?)", bytes("foo123"), bytes("2"), bytes("1"));

        beforeAndAfterFlush(() -> {
            // Test clustering columns restrictions
            assertEmpty(execute("SELECT * FROM %s WHERE pk = textAsBlob('foo123') AND c = textAsBlob('');"));

            assertEmpty(execute("SELECT * FROM %s WHERE pk = textAsBlob('foo123') AND (c) = (textAsBlob(''));"));

            assertRows(execute("SELECT * FROM %s WHERE pk = textAsBlob('foo123') AND c IN (textAsBlob(''), textAsBlob('1'));"),
                       row(bytes("foo123"), bytes("1"), bytes("1")));

            assertRows(execute("SELECT * FROM %s WHERE pk = textAsBlob('foo123') AND (c) IN ((textAsBlob('')), (textAsBlob('1')));"),
                       row(bytes("foo123"), bytes("1"), bytes("1")));

            assertRows(execute("SELECT * FROM %s WHERE pk = textAsBlob('foo123') AND c > textAsBlob('') AND v = textAsBlob('1') ALLOW FILTERING;"),
                       row(bytes("foo123"), bytes("1"), bytes("1")),
                       row(bytes("foo123"), bytes("2"), bytes("1")));

            assertRows(execute("SELECT * FROM %s WHERE pk = textAsBlob('foo123') AND c >= textAsBlob('') AND v = textAsBlob('1') ALLOW FILTERING;"),
                       row(bytes("foo123"), bytes("1"), bytes("1")),
                       row(bytes("foo123"), bytes("2"), bytes("1")));

            assertRows(execute("SELECT * FROM %s WHERE pk = textAsBlob('foo123') AND (c) >= (textAsBlob('')) AND v = textAsBlob('1') ALLOW FILTERING;"),
                       row(bytes("foo123"), bytes("1"), bytes("1")),
                       row(bytes("foo123"), bytes("2"), bytes("1")));

            assertEmpty(execute("SELECT * FROM %s WHERE pk = textAsBlob('foo123') AND c <= textAsBlob('') AND v = textAsBlob('1') ALLOW FILTERING;"));

            assertEmpty(execute("SELECT * FROM %s WHERE pk = textAsBlob('foo123') AND (c) <= (textAsBlob('')) AND v = textAsBlob('1') ALLOW FILTERING;"));

            assertEmpty(execute("SELECT * FROM %s WHERE pk = textAsBlob('foo123') AND (c) < (textAsBlob('')) AND v = textAsBlob('1') ALLOW FILTERING;"));

            assertEmpty(execute("SELECT * FROM %s WHERE pk = textAsBlob('foo123') AND c < textAsBlob('') AND v = textAsBlob('1') ALLOW FILTERING;"));

            assertEmpty(execute("SELECT * FROM %s WHERE pk = textAsBlob('foo123') AND c > textAsBlob('') AND c < textAsBlob('') AND v = textAsBlob('1') ALLOW FILTERING;"));

            assertEmpty(execute("SELECT * FROM %s WHERE pk = textAsBlob('foo123') AND (c) > (textAsBlob('')) AND (c) < (textAsBlob('')) AND v = textAsBlob('1') ALLOW FILTERING;"));
        });

        execute("INSERT INTO %s (pk, c, v) VALUES (?, ?, ?)",
                bytes("foo123"), EMPTY_BYTE_BUFFER, bytes("1"));

        beforeAndAfterFlush(() -> {

            assertRows(execute("SELECT * FROM %s WHERE pk = textAsBlob('foo123') AND c = textAsBlob('');"),
                       row(bytes("foo123"), EMPTY_BYTE_BUFFER, bytes("1")));

            assertRows(execute("SELECT * FROM %s WHERE pk = textAsBlob('foo123') AND (c) = (textAsBlob(''));"),
                       row(bytes("foo123"), EMPTY_BYTE_BUFFER, bytes("1")));

            assertRows(execute("SELECT * FROM %s WHERE pk = textAsBlob('foo123') AND c IN (textAsBlob(''), textAsBlob('1'));"),
                       row(bytes("foo123"), EMPTY_BYTE_BUFFER, bytes("1")),
                       row(bytes("foo123"), bytes("1"), bytes("1")));

            assertRows(execute("SELECT * FROM %s WHERE pk = textAsBlob('foo123') AND (c) IN ((textAsBlob('')), (textAsBlob('1')));"),
                       row(bytes("foo123"), EMPTY_BYTE_BUFFER, bytes("1")),
                       row(bytes("foo123"), bytes("1"), bytes("1")));

            assertRows(execute("SELECT * FROM %s WHERE pk = textAsBlob('foo123') AND c > textAsBlob('') AND v = textAsBlob('1') ALLOW FILTERING;"),
                       row(bytes("foo123"), bytes("1"), bytes("1")),
                       row(bytes("foo123"), bytes("2"), bytes("1")));

            assertRows(execute("SELECT * FROM %s WHERE pk = textAsBlob('foo123') AND c >= textAsBlob('') AND v = textAsBlob('1') ALLOW FILTERING;"),
                       row(bytes("foo123"), EMPTY_BYTE_BUFFER, bytes("1")),
                       row(bytes("foo123"), bytes("1"), bytes("1")),
                       row(bytes("foo123"), bytes("2"), bytes("1")));

            assertRows(execute("SELECT * FROM %s WHERE pk = textAsBlob('foo123') AND (c) >= (textAsBlob('')) AND v = textAsBlob('1') ALLOW FILTERING;"),
                       row(bytes("foo123"), EMPTY_BYTE_BUFFER, bytes("1")),
                       row(bytes("foo123"), bytes("1"), bytes("1")),
                       row(bytes("foo123"), bytes("2"), bytes("1")));

            assertRows(execute("SELECT * FROM %s WHERE pk = textAsBlob('foo123') AND c <= textAsBlob('') AND v = textAsBlob('1') ALLOW FILTERING;"),
                       row(bytes("foo123"), EMPTY_BYTE_BUFFER, bytes("1")));

            assertRows(execute("SELECT * FROM %s WHERE pk = textAsBlob('foo123') AND (c) <= (textAsBlob('')) AND v = textAsBlob('1') ALLOW FILTERING;"),
                       row(bytes("foo123"), EMPTY_BYTE_BUFFER, bytes("1")));

            assertEmpty(execute("SELECT * FROM %s WHERE pk = textAsBlob('foo123') AND c < textAsBlob('') AND v = textAsBlob('1') ALLOW FILTERING;"));

            assertEmpty(execute("SELECT * FROM %s WHERE pk = textAsBlob('foo123') AND (c) < (textAsBlob('')) AND v = textAsBlob('1') ALLOW FILTERING;"));

            assertEmpty(execute("SELECT * FROM %s WHERE pk = textAsBlob('foo123') AND c >= textAsBlob('') AND c < textAsBlob('') AND v = textAsBlob('1') ALLOW FILTERING;"));

            assertEmpty(execute("SELECT * FROM %s WHERE pk = textAsBlob('foo123') AND (c) >= (textAsBlob('')) AND c < textAsBlob('') AND v = textAsBlob('1') ALLOW FILTERING;"));

            // Test restrictions on non-primary key value
            assertEmpty(execute("SELECT * FROM %s WHERE pk = textAsBlob('foo123') AND v = textAsBlob('');"));
        });

        execute("INSERT INTO %s (pk, c, v) VALUES (?, ?, ?)",
                bytes("foo123"), bytes("3"), EMPTY_BYTE_BUFFER);

        beforeAndAfterFlush(() -> {

            assertRows(execute("SELECT * FROM %s WHERE pk = textAsBlob('foo123') AND v = textAsBlob('');"),
                       row(bytes("foo123"), bytes("3"), EMPTY_BYTE_BUFFER));
        });
    }

    @Test
    public void testEmptyRestrictionValueWithSecondaryIndexAndCompactTables() throws Throwable
    {
        createTable("CREATE TABLE %s (pk blob, c blob, v blob, PRIMARY KEY ((pk), c)) WITH COMPACT STORAGE");
        assertInvalidMessage("Secondary indexes are not supported on COMPACT STORAGE tables that have clustering columns",
                            "CREATE INDEX on %s(c)");

        createTable("CREATE TABLE %s (pk blob PRIMARY KEY, v blob) WITH COMPACT STORAGE");
        createIndex("CREATE INDEX on %s(v)");

        execute("INSERT INTO %s (pk, v) VALUES (?, ?)", bytes("foo123"), bytes("1"));

        // Test restrictions on non-primary key value
        assertEmpty(execute("SELECT * FROM %s WHERE pk = textAsBlob('foo123') AND v = textAsBlob('');"));

        execute("INSERT INTO %s (pk, v) VALUES (?, ?)", bytes("foo124"), EMPTY_BYTE_BUFFER);

        assertRows(execute("SELECT * FROM %s WHERE v = textAsBlob('');"),
                   row(bytes("foo124"), EMPTY_BYTE_BUFFER));
    }

    @Test
<<<<<<< HEAD
    public void testIndexOnPartitionKeyWithStaticColumnAndNoRows() throws Throwable
=======
    public void testIndexOnRegularColumnWithPartitionWithoutRows() throws Throwable
    {
        createTable("CREATE TABLE %s (pk int, c int, s int static, v int, PRIMARY KEY(pk, c))");
        createIndex("CREATE INDEX ON %s (v)");
        execute("INSERT INTO %s (pk, c, s, v) VALUES (?, ?, ?, ?)", 1, 1, 9, 1);
        execute("INSERT INTO %s (pk, c, s, v) VALUES (?, ?, ?, ?)", 1, 2, 9, 2);
        execute("INSERT INTO %s (pk, s) VALUES (?, ?)", 2, 9);
        execute("INSERT INTO %s (pk, c, s, v) VALUES (?, ?, ?, ?)", 3, 1, 9, 1);
        flush();
        execute("DELETE FROM %s WHERE pk = ? and c = ?", 3, 1);
        assertRows(execute("SELECT * FROM %s WHERE v = ?", 1),
                   row(1, 1, 9, 1));
    }

    @Test
    public void testIndexOnPartitionKeyInsertExpiringColumn() throws Throwable
    {
        createTable("CREATE TABLE %s (k1 int, k2 int, a int, b int, PRIMARY KEY ((k1, k2)))");
        createIndex("CREATE INDEX on %s(k1)");
        execute("INSERT INTO %s (k1, k2, a, b) VALUES (1, 2, 3, 4)");
        assertRows(execute("SELECT * FROM %s WHERE k1 = 1"), row(1, 2, 3, 4));
        execute("UPDATE %s USING TTL 1 SET b = 10 WHERE k1 = 1 AND k2 = 2");
        Thread.sleep(1000);
        assertRows(execute("SELECT * FROM %s WHERE k1 = 1"), row(1, 2, 3, null));
    }

    @Test
    public void testIndexOnClusteringKeyInsertExpiringColumn() throws Throwable
    {
        createTable("CREATE TABLE %s (pk int, ck int, a int, b int, PRIMARY KEY (pk, ck))");
        createIndex("CREATE INDEX on %s(ck)");
        execute("INSERT INTO %s (pk, ck, a, b) VALUES (1, 2, 3, 4)");
        assertRows(execute("SELECT * FROM %s WHERE ck = 2"), row(1, 2, 3, 4));
        execute("UPDATE %s USING TTL 1 SET b = 10 WHERE pk = 1 AND ck = 2");
        Thread.sleep(1000);
        assertRows(execute("SELECT * FROM %s WHERE ck = 2"), row(1, 2, 3, null));
    }

    @Test
    public void testIndexOnRegularColumnInsertExpiringColumn() throws Throwable
    {
        createTable("CREATE TABLE %s (pk int, ck int, a int, b int, PRIMARY KEY (pk, ck))");
        createIndex("CREATE INDEX on %s(a)");
        execute("INSERT INTO %s (pk, ck, a, b) VALUES (1, 2, 3, 4)");
        assertRows(execute("SELECT * FROM %s WHERE a = 3"), row(1, 2, 3, 4));

        execute("UPDATE %s USING TTL 1 SET b = 10 WHERE pk = 1 AND ck = 2");
        Thread.sleep(1000);
        assertRows(execute("SELECT * FROM %s WHERE a = 3"), row(1, 2, 3, null));

        execute("UPDATE %s USING TTL 1 SET a = 5 WHERE pk = 1 AND ck = 2");
        Thread.sleep(1000);
        assertEmpty(execute("SELECT * FROM %s WHERE a = 3"));
        assertEmpty(execute("SELECT * FROM %s WHERE a = 5"));
    }

    /**
     * Custom index used to test the behavior of the system when the index is not ready.
     * As Custom indices cannot by <code>PerColumnSecondaryIndex</code> we use a <code>PerRowSecondaryIndex</code>
     * to avoid the check but return a <code>CompositesSearcher</code>.
     */
    public static class IndexBlockingOnInitialization extends PerRowSecondaryIndex
>>>>>>> 486b82a6
    {
        createTable("CREATE TABLE %s (pk1 int, pk2 int, c int, s int static, v int, PRIMARY KEY((pk1, pk2), c))");
        createIndex("CREATE INDEX ON %s (pk2)");
        execute("INSERT INTO %s (pk1, pk2, c, s, v) VALUES (?, ?, ?, ?, ?)", 1, 1, 1, 9, 1);
        execute("INSERT INTO %s (pk1, pk2, c, s, v) VALUES (?, ?, ?, ?, ?)", 1, 1, 2, 9, 2);
        execute("INSERT INTO %s (pk1, pk2, s) VALUES (?, ?, ?)", 2, 1, 9);
        execute("INSERT INTO %s (pk1, pk2, c, s, v) VALUES (?, ?, ?, ?, ?)", 3, 1, 1, 9, 1);

        assertRows(execute("SELECT * FROM %s WHERE pk2 = ?", 1),
                   row(2, 1, null, 9, null),
                   row(1, 1, 1, 9, 1),
                   row(1, 1, 2, 9, 2),
                   row(3, 1, 1, 9, 1));

        execute("UPDATE %s SET s=?, v=? WHERE pk1=? AND pk2=? AND c=?", 9, 1, 1, 10, 2);
        assertRows(execute("SELECT * FROM %s WHERE pk2 = ?", 10), row(1, 10, 2, 9, 1));

        execute("UPDATE %s SET s=? WHERE pk1=? AND pk2=?", 9, 1, 20);
        assertRows(execute("SELECT * FROM %s WHERE pk2 = ?", 20), row(1, 20, null, 9, null));
    }

    private ResultMessage.Prepared prepareStatement(String cql, boolean forThrift)
    {
        return QueryProcessor.prepare(String.format(cql, KEYSPACE, currentTable()),
                                      ClientState.forInternalCalls(),
                                      forThrift);
    }

    private void validateCell(Cell cell, ColumnDefinition def, ByteBuffer val, long timestamp)
    {
        assertNotNull(cell);
        assertEquals(0, def.type.compare(cell.value(), val));
        assertEquals(timestamp, cell.timestamp());
    }

    private static void assertColumnValue(int expected, String name, Row row, CFMetaData cfm)
    {
        ColumnDefinition col = cfm.getColumnDefinition(new ColumnIdentifier(name, true));
        AbstractType<?> type = col.type;
        assertEquals(expected, type.compose(row.getCell(col).value()));
    }

    /**
     * <code>CassandraIndex</code> that blocks during the initialization.
     */
    public static class IndexBlockingOnInitialization extends CustomCassandraIndex
    {
        private final CountDownLatch latch = new CountDownLatch(1);

        public IndexBlockingOnInitialization(ColumnFamilyStore baseCfs, IndexMetadata indexDef)
        {
            super(baseCfs, indexDef);
        }

        @Override
        public Callable<?> getInitializationTask()
        {
            return () -> {
                latch.await();
                return null;
            };
        }

        @Override
        public Callable<?> getInvalidateTask()
        {
            latch.countDown();
            return super.getInvalidateTask();
        }
    }
}<|MERGE_RESOLUTION|>--- conflicted
+++ resolved
@@ -1160,21 +1160,26 @@
     }
 
     @Test
-<<<<<<< HEAD
     public void testIndexOnPartitionKeyWithStaticColumnAndNoRows() throws Throwable
-=======
-    public void testIndexOnRegularColumnWithPartitionWithoutRows() throws Throwable
-    {
-        createTable("CREATE TABLE %s (pk int, c int, s int static, v int, PRIMARY KEY(pk, c))");
-        createIndex("CREATE INDEX ON %s (v)");
-        execute("INSERT INTO %s (pk, c, s, v) VALUES (?, ?, ?, ?)", 1, 1, 9, 1);
-        execute("INSERT INTO %s (pk, c, s, v) VALUES (?, ?, ?, ?)", 1, 2, 9, 2);
-        execute("INSERT INTO %s (pk, s) VALUES (?, ?)", 2, 9);
-        execute("INSERT INTO %s (pk, c, s, v) VALUES (?, ?, ?, ?)", 3, 1, 9, 1);
-        flush();
-        execute("DELETE FROM %s WHERE pk = ? and c = ?", 3, 1);
-        assertRows(execute("SELECT * FROM %s WHERE v = ?", 1),
-                   row(1, 1, 9, 1));
+    {
+        createTable("CREATE TABLE %s (pk1 int, pk2 int, c int, s int static, v int, PRIMARY KEY((pk1, pk2), c))");
+        createIndex("CREATE INDEX ON %s (pk2)");
+        execute("INSERT INTO %s (pk1, pk2, c, s, v) VALUES (?, ?, ?, ?, ?)", 1, 1, 1, 9, 1);
+        execute("INSERT INTO %s (pk1, pk2, c, s, v) VALUES (?, ?, ?, ?, ?)", 1, 1, 2, 9, 2);
+        execute("INSERT INTO %s (pk1, pk2, s) VALUES (?, ?, ?)", 2, 1, 9);
+        execute("INSERT INTO %s (pk1, pk2, c, s, v) VALUES (?, ?, ?, ?, ?)", 3, 1, 1, 9, 1);
+
+        assertRows(execute("SELECT * FROM %s WHERE pk2 = ?", 1),
+                   row(2, 1, null, 9, null),
+                   row(1, 1, 1, 9, 1),
+                   row(1, 1, 2, 9, 2),
+                   row(3, 1, 1, 9, 1));
+
+        execute("UPDATE %s SET s=?, v=? WHERE pk1=? AND pk2=? AND c=?", 9, 1, 1, 10, 2);
+        assertRows(execute("SELECT * FROM %s WHERE pk2 = ?", 10), row(1, 10, 2, 9, 1));
+
+        execute("UPDATE %s SET s=? WHERE pk1=? AND pk2=?", 9, 1, 20);
+        assertRows(execute("SELECT * FROM %s WHERE pk2 = ?", 20), row(1, 20, null, 9, null));
     }
 
     @Test
@@ -1219,34 +1224,6 @@
         assertEmpty(execute("SELECT * FROM %s WHERE a = 5"));
     }
 
-    /**
-     * Custom index used to test the behavior of the system when the index is not ready.
-     * As Custom indices cannot by <code>PerColumnSecondaryIndex</code> we use a <code>PerRowSecondaryIndex</code>
-     * to avoid the check but return a <code>CompositesSearcher</code>.
-     */
-    public static class IndexBlockingOnInitialization extends PerRowSecondaryIndex
->>>>>>> 486b82a6
-    {
-        createTable("CREATE TABLE %s (pk1 int, pk2 int, c int, s int static, v int, PRIMARY KEY((pk1, pk2), c))");
-        createIndex("CREATE INDEX ON %s (pk2)");
-        execute("INSERT INTO %s (pk1, pk2, c, s, v) VALUES (?, ?, ?, ?, ?)", 1, 1, 1, 9, 1);
-        execute("INSERT INTO %s (pk1, pk2, c, s, v) VALUES (?, ?, ?, ?, ?)", 1, 1, 2, 9, 2);
-        execute("INSERT INTO %s (pk1, pk2, s) VALUES (?, ?, ?)", 2, 1, 9);
-        execute("INSERT INTO %s (pk1, pk2, c, s, v) VALUES (?, ?, ?, ?, ?)", 3, 1, 1, 9, 1);
-
-        assertRows(execute("SELECT * FROM %s WHERE pk2 = ?", 1),
-                   row(2, 1, null, 9, null),
-                   row(1, 1, 1, 9, 1),
-                   row(1, 1, 2, 9, 2),
-                   row(3, 1, 1, 9, 1));
-
-        execute("UPDATE %s SET s=?, v=? WHERE pk1=? AND pk2=? AND c=?", 9, 1, 1, 10, 2);
-        assertRows(execute("SELECT * FROM %s WHERE pk2 = ?", 10), row(1, 10, 2, 9, 1));
-
-        execute("UPDATE %s SET s=? WHERE pk1=? AND pk2=?", 9, 1, 20);
-        assertRows(execute("SELECT * FROM %s WHERE pk2 = ?", 20), row(1, 20, null, 9, null));
-    }
-
     private ResultMessage.Prepared prepareStatement(String cql, boolean forThrift)
     {
         return QueryProcessor.prepare(String.format(cql, KEYSPACE, currentTable()),
